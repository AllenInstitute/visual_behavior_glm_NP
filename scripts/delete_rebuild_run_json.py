from visual_behavior_glm.GLM_params import make_run_json
import shutil
import os
import argparse

def delete_and_rebuild_run_json(version, label, src_path):
    version_path = '/allen/programs/braintv/workgroups/nc-ophys/visual_behavior/ophys_glm/v_{}/'.format(version)
    if os.path.exists(version_path):
        shutil.rmtree(version_path)
    make_run_json(version,label=label,src_path=src_path)

if __name__ == '__main__':
    parser = argparse.ArgumentParser(description='Rebuild Run json script')
    parser.add_argument(
        '--version', 
        type=str, 
<<<<<<< HEAD
        default='9a_L2_optimize_by_session',
=======

        default='9d_L2_optimize_by_session',
>>>>>>> f8c08c32
        metavar='model_version',
        help='model version'
    )
    parser.add_argument(
        '--label', 
        type=str, 
<<<<<<< HEAD
        default='model as of 10/22/2020, include licks',
=======
        default='model as of 10/22/2020, include model predicted licks and grooming',
>>>>>>> f8c08c32
        metavar='model_label',
        help='model label'
    )
    parser.add_argument(
        '--src-path', 
        type=str, 
        default='/home/dougo/Code/visual_behavior_glm/',
        metavar='src_path',
        help='folder where code lives'
    )
    
    args = parser.parse_args()

    delete_and_rebuild_run_json(args.version, args.label, args.src_path)<|MERGE_RESOLUTION|>--- conflicted
+++ resolved
@@ -14,23 +14,14 @@
     parser.add_argument(
         '--version', 
         type=str, 
-<<<<<<< HEAD
         default='9a_L2_optimize_by_session',
-=======
-
-        default='9d_L2_optimize_by_session',
->>>>>>> f8c08c32
         metavar='model_version',
         help='model version'
     )
     parser.add_argument(
         '--label', 
         type=str, 
-<<<<<<< HEAD
-        default='model as of 10/22/2020, include licks',
-=======
         default='model as of 10/22/2020, include model predicted licks and grooming',
->>>>>>> f8c08c32
         metavar='model_label',
         help='model label'
     )

--- conflicted
+++ resolved
@@ -3153,7 +3153,6 @@
     return fig, axes
 
 
-<<<<<<< HEAD
 def plot_regressor_heatmap_by_cre_line_sorted_by_MI(results_pivoted, session_numbers, regressor, model_output_type = 'adj_fraction_change_from_full',
                                                         limit_to_nonzero=True, save_dir=None):
 
@@ -3196,7 +3195,7 @@
             utils.save_figure(fig, figsize, os.path.join(save_dir, 'regressor_heatmaps\single'),'sorted_by_MI'+suffix, model_output_type+'_'+regressor+'_'+str(session_numbers[0])+'_'+str(session_numbers[1])+'_MI')
         else:
             utils.save_figure(fig, figsize, os.path.join(save_dir, 'regressor_heatmaps\standard'), 'sorted_by_MI'+suffix, model_output_type+'_'+regressor+'_'+str(session_numbers[0])+'_'+str(session_numbers[1])+'_MI')
-=======
+
 def plot_var_explained(results_summary, figsize=(10,6)):
     fig, ax = plt.subplots(figsize=figsize)
 
@@ -3306,4 +3305,3 @@
     fig.tight_layout()
 
     return fig, ax
->>>>>>> 4e2520ca

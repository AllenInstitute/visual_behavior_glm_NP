import visual_behavior.plotting as vbp
import visual_behavior.utilities as vbu
import visual_behavior.data_access.loading as loading
import visual_behavior_glm.GLM_analysis_tools as gat
import visual_behavior_glm.GLM_params as glm_params
import visual_behavior.database as db
import matplotlib as mpl
import seaborn as sns
import scipy
import numpy as np
import pandas as pd
import pickle
import os
import time
from tqdm import tqdm
from matplotlib import animation, rc
import matplotlib.pyplot as plt
import matplotlib.patches as patches
import gc
from scipy import ndimage
from scipy import stats
import scipy.cluster.hierarchy as sch
import visual_behavior.visualization.utils as utils

def project_colors():
    '''
        Defines a color scheme for various conditions
    '''
    tab20= plt.get_cmap("tab20c")
    set1 = plt.get_cmap('Set1')
    colors = {
        0:set1(0),
        1:set1(1),
        2:set1(2),
        3:set1(3),
        4:set1(4),
        5:set1(5),
        6:set1(6),
        'Sst-IRES-Cre':(158/255,218/255,229/255),
        'sst':(158/255,218/255,229/255),
        'Slc17a7-IRES2-Cre':(255/255,152/255,150/255),
        'slc':(255/255,152/255,150/255),
        'Vip-IRES-Cre':(197/255,176/255,213/255),
        'vip':(197/255,176/255,213/255),
        '1':(148/255,29/255,39/255),
        '2':(222/255,73/255,70/255),
        '3':(239/255,169/255,150/255),
        '4':(43/255,80/255,144/255),
        '5':(100/255,152/255,193/255),
        '6':(195/255,216/255,232/255),
        '1.0':(148/255,29/255,39/255),
        '2.0':(222/255,73/255,70/255),
        '3.0':(239/255,169/255,150/255),
        '4.0':(43/255,80/255,144/255),
        '5.0':(100/255,152/255,193/255),
        '6.0':(195/255,216/255,232/255),
        'active':(.8,.8,.8),
        'passive':(.4,.4,.4),
        'familiar':(222/255,73/255,70/255),
        'novel':(100/255,152/255,193/255),
        'deep':'r',
        'shallow':'b',
        'VISp':'C0',
        'V1':'C0',
        'VISl':'C1',
        'LM':'C1',
        'VISal':'C2',
        'AL':'C2',
        'VISam':'C3',
        'AM':'C3',
        'Full': (.7,.7,.7),
        'visual':tab20(0), 
        'all-images':tab20(1),
        'expectation':tab20(2),
        'behavioral':tab20(8), 
        'licking':tab20(9),
        'pupil_and_running':tab20(10),
        'face_motion_energy':tab20(11),
        'cognitive':tab20(5), 
        'task':tab20(6),
        'beh_model':tab20(7),
        'behavioral_model':tab20(7),
        'licks':color_interpolate(tab20(9),tab20(11),6,1),
        'pupil':color_interpolate(tab20(10),tab20(11),5,0),
        'running':color_interpolate(tab20(10),tab20(11),5,2),
        'face_motion_PC_0':color_interpolate(tab20(10),tab20(11),5,5),
        'face_motion_PC_1':color_interpolate(tab20(10),tab20(11),5,6),
        'face_motion_PC_2':color_interpolate(tab20(10),tab20(11),5,7),
        'face_motion_PC_3':color_interpolate(tab20(10),tab20(11),5,8),
        'face_motion_PC_4':color_interpolate(tab20(10),tab20(11),5,9),
        'hits':color_interpolate(tab20(6),tab20(7),5,0),
        'misses':color_interpolate(tab20(6),tab20(7),5,1),
        'passive_change':color_interpolate(tab20(6),tab20(7),5,2), 
        'correct_rejects':color_interpolate(tab20(6),tab20(7),5,3),
        'false_alarms':color_interpolate(tab20(6),tab20(7),5,4),
        'model_bias':color_interpolate(tab20(6),tab20(7),5,5),
        'model_omissions1':color_interpolate(tab20(6),tab20(7),5,6),
        'model_task0':color_interpolate(tab20(6),tab20(7),5,7),
        'model_timing1D':color_interpolate(tab20(6),tab20(7),5,8),
        'bias strategy':color_interpolate(tab20(6),tab20(7),5,5),
        'post omission strategy':color_interpolate(tab20(6),tab20(7),5,6),
        'task strategy':color_interpolate(tab20(6),tab20(7),5,7),
        'timing strategy':color_interpolate(tab20(6),tab20(7),5,8),
        'image0':color_interpolate(tab20(1), tab20(3),8,0),
        'image1':color_interpolate(tab20(1), tab20(3),8,1),
        'image2':color_interpolate(tab20(1), tab20(3),8,2),
        'image3':color_interpolate(tab20(1), tab20(3),8,3),
        'image4':color_interpolate(tab20(1), tab20(3),8,4),
        'image5':color_interpolate(tab20(1), tab20(3),8,5),
        'image6':color_interpolate(tab20(1), tab20(3),8,6),
        'image7':color_interpolate(tab20(1), tab20(3),8,7),
        'omissions':color_interpolate(tab20(1), tab20(3),8,8),
        'Mesoscope':'c',
        'Scientifica':'y'
        } 
    return colors

def color_interpolate(start, end, num,position):
    diff = (np.array(start) - np.array(end))/num
    return tuple(start-diff*position)

def get_problem_sessions():
    '''
        Returns a list of ophys_session_ids that break various plotting codes. Specifically the problem is that these sessions were collected with a different ophys_sampling rate on mesoscope, and they need to be interpolated onto scientifica timestamps separately. For now, I am just excluding them in analyses that require interpolation onto common timestamps. 
    
        This list may not be exhaustive. Its just a manual list I generated when code broke. 
    '''
    problem_sessions = [873720614, 962045676, 1048363441,1049240847, 1050231786,1050597678, 1051107431,1051319542,1052096166,1052330675, 1052512524,1056065360, 1056238781, 1052752249,1049240847,1050929040,1052330675]
    return problem_sessions

def plot_kernel_support(glm,include_cont = True,plot_bands=True,plot_ticks=True,start=10000,end=11000):
    '''
        Plots the time points where each kernel has support 
        INPUTS:
        glm, glm object for the session to plot
        include_cont, if True, includes the continuous kernels which have support everywhere
        plot_bands, if True, plots diagonal bands to asses how kernels overlap
        plot_ticks, if True, plots a tick mark at the triggering event for each kernel
 
    '''  
    discrete = [x for x in glm.run_params['kernels'] if (glm.run_params['kernels'][x]['type']=='discrete') or (x == 'lick_model') or (x == 'groom_model')]
    continuous = [x for x in glm.run_params['kernels'] if glm.run_params['kernels'][x]['type']=='continuous']
    if include_cont:
        kernels = continuous + discrete
    else:
        kernels = discrete

    # Basic figure set up
    if plot_bands:
        plt.figure(figsize=(12,10))
    else:
        plt.figure(figsize=(12,6))
    time_vec = glm.fit['fit_trace_timestamps'][start:end]
    start_t = time_vec[0]
    end_t = time_vec[-1]
    ones = np.ones(np.shape(time_vec))
    colors = sns.color_palette('hls', len(discrete)+len(continuous)) 

    # Set up visualization parameters
    dk = 5
    dt = .4
    ms = 2
    if not plot_bands:
        dt = 0
        dk = 1
        ms = 10
    count = 0
    starts = []
    ends = []
    stim_points = {} # Create a dictionary of vertical position of each kernel

    # Plot the kernels
    for index, d in enumerate(kernels):
        starts.append(count)
        X = glm.design.get_X(kernels = [d])
        for dex in range(0,np.shape(X)[1]): 
            support = X.values[start:end,dex] != 0 
            plt.plot(time_vec[support],count*ones[support], 'o',color=colors[index],markersize=ms)
            count +=dt
        ends.append(count)
        count+=dk
        stim_points[d] = (starts[-1],ends[-1])
    ticks = [np.mean([x,y]) for (x,y) in zip(starts,ends)]
    all_k = kernels
    frame_rate = glm.fit['ophys_frame_rate']

    # Plot Rewards
    if 'rewards' in glm.run_params['kernels']:
        reward_dex = stim_points['rewards'][0] + dt*np.ceil(np.abs(glm.run_params['kernels']['rewards']['offset'])*frame_rate)
    elif 'hits' in glm.run_params['kernels']:
        reward_dex = stim_points['hits'][0] + dt*np.ceil(np.abs(glm.run_params['kernels']['hits']['offset'])*frame_rate)
    else:
        reward_dex = 0
    if plot_ticks:
        rewards =glm.session.rewards.query('timestamps < @end_t & timestamps > @start_t')['timestamps']
        plt.plot(rewards, reward_dex*np.ones(np.shape(rewards)),'ro')
    
    # Stimulus Presentations
    stim = glm.session.stimulus_presentations.query('start_time > @start_t & start_time < @end_t & not omitted')
    for index, time in enumerate(stim['start_time'].values):
        plt.axvspan(time, time+0.25, color='k',alpha=.1)
    if plot_ticks:
        for index in range(0,8):
            image = glm.session.stimulus_presentations.query('start_time >@start_t & start_time < @end_t & image_index == @index')['start_time']
            image_dex = stim_points['image'+str(index)][0] + dt*np.ceil(np.abs(glm.run_params['kernels']['image'+str(index)]['offset'])*frame_rate)
            plt.plot(image, image_dex*np.ones(np.shape(image)),'k|')

    # Stimulus Changes
    change = glm.session.stimulus_presentations.query('start_time > @start_t & start_time < @end_t & is_change')
    if plot_ticks:
        if 'change' in glm.run_params['kernels']:
            change_dex = stim_points['change'][0] + dt*np.ceil(np.abs(glm.run_params['kernels']['change']['offset'])*frame_rate)
            plt.plot(change['start_time'], change_dex*np.ones(np.shape(change['start_time'])),'k|')
    for index, time in enumerate(change['start_time'].values):
        plt.axvspan(time, time+0.25, color='b',alpha=.2)

    # Stimulus Omissions
    if plot_ticks:
        if 'omissions' in glm.run_params['kernels']:
            omitted = glm.session.stimulus_presentations.query('start_time >@start_t & start_time < @end_t & omitted')['start_time']
            omitted_dex = stim_points['omissions'][0] + dt*np.ceil(np.abs(glm.run_params['kernels']['omissions']['offset'])*frame_rate)
            plt.plot(omitted, omitted_dex*np.ones(np.shape(omitted)),'k|')

    # Image Expectation
    if plot_ticks & ('image_expectation' in glm.run_params['kernels']):
        expectation = glm.session.stimulus_presentations.query('start_time >@start_t & start_time < @end_t & not omitted')['start_time']
        expectation_dex = stim_points['image_expectation'][0] + dt*np.ceil(np.abs(glm.run_params['kernels']['image_expectation']['offset'])*frame_rate)
        plt.plot(expectation, expectation_dex*np.ones(np.shape(expectation)),'k|')

    # Licks
    if plot_ticks:
        licks = glm.session.licks.query('timestamps < @end_t & timestamps > @start_t')['timestamps']
        
        if 'pre_lick_bouts' in glm.run_params['kernels']:
            bouts = glm.session.licks.query('timestamps < @end_t & timestamps > @start_t & bout_start')['timestamps']
            pre_dex = stim_points['pre_lick_bouts'][0] + dt*np.ceil(np.abs(glm.run_params['kernels']['pre_lick_bouts']['offset'])*frame_rate)
            post_dex = stim_points['post_lick_bouts'][0] + dt*np.ceil(np.abs(glm.run_params['kernels']['post_lick_bouts']['offset'])*frame_rate)
            plt.plot(bouts, pre_dex*np.ones(np.shape(bouts)),'k|')
            plt.plot(bouts, post_dex*np.ones(np.shape(bouts)),'k|')
        if 'lick_bouts' in glm.run_params['kernels']:
            bouts = glm.session.licks.query('timestamps < @end_t & timestamps > @start_t & bout_start')['timestamps']
            dex = stim_points['lick_bouts'][0] + dt*np.ceil(np.abs(glm.run_params['kernels']['lick_bouts']['offset'])*frame_rate)
            plt.plot(bouts, dex*np.ones(np.shape(bouts)),'k|')

        if 'pre_licks' in glm.run_params['kernels']:
            pre_dex = stim_points['pre_licks'][0] + dt*np.ceil(np.abs(glm.run_params['kernels']['pre_licks']['offset'])*frame_rate)
            post_dex = stim_points['post_licks'][0] + dt*np.ceil(np.abs(glm.run_params['kernels']['post_licks']['offset'])*frame_rate)
            plt.plot(licks, pre_dex*np.ones(np.shape(licks)),'k|')
            plt.plot(licks, post_dex*np.ones(np.shape(licks)),'k|')
        if 'licks' in glm.run_params['kernels']:
            dex = stim_points['licks'][0] + dt*np.ceil(np.abs(glm.run_params['kernels']['licks']['offset'])*frame_rate)
            plt.plot(licks, dex*np.ones(np.shape(licks)),'k|')


    # Trials
    if plot_ticks:
        types = ['hit','miss','false_alarm','correct_reject']
        ks = ['hits','misses','false_alarms','correct_rejects']
        trials = glm.session.trials.query('change_time < @end_t & change_time > @start_t')
        for index, t in enumerate(types):
            if ks[index] in glm.run_params['kernels']:
                try:
                    change_time = trials[trials[t]]['change_time'] 
                    trial_dex = stim_points[ks[index]][0] + dt*np.ceil(np.abs(glm.run_params['kernels'][ks[index]]['offset'])*frame_rate)
                    plt.plot(change_time, trial_dex*np.ones(np.shape(change_time)),'k|')
                except:
                    print('error plotting - '+t)

    # Clean up the plot
    plt.xlabel('Time (s)')
    plt.yticks(ticks,all_k)
    plt.xlim(stim.iloc[0].start_time, stim.iloc[-1].start_time+.75)
    plt.title(str(glm.session.metadata['ophys_experiment_id']) +' '+glm.session.metadata['equipment_name'])
    plt.tight_layout()
    return

def plot_glm_version_comparison_histogram(comparison_table=None, results=None, versions_to_compare=None, savefig=True):
    assert not (comparison_table is None and versions_to_compare is None), 'must pass either a comparison table or a list of two versions to compare'
    assert not (comparison_table is not None and results is not None), 'must pass either a comparison table or a results dataframe, not both'

    if results is not None:
        if versions_to_compare is None:
            versions_to_compare = results['glm_version'].unique()
        assert len(versions_to_compare) == 2, 'can only compare two glm_versions. Either pass a list of two versions, or pass a results table with two versions'

    if comparison_table is None:
        comparison_table = gat.get_glm_version_comparison_table(versions_to_compare=versions_to_compare, results=results)

    cre_lines = np.sort(comparison_table['cre_line'].dropna().unique())

    comparison_table['Diff'] = comparison_table[versions_to_compare[0]] -comparison_table[versions_to_compare[1]]
    plt.figure()
    jointplot = sns.histplot(
        comparison_table,
        x= 'Diff',
        hue='cre_line',
        hue_order = cre_lines, 
        palette = [project_colors()[cre_line] for cre_line in cre_lines],
        element='step',
        stat='density',
        common_norm=False,
    )
    plt.xlim(-.1,.1)
    plt.axvline(0, color='k',alpha=.25, linestyle='--')
    plt.xlabel(versions_to_compare[0] +'\n minus \n'+ versions_to_compare[1] +'\n Variance Explained')
    plt.tight_layout()    

    # Save a figure for each version 
    if savefig and (versions_to_compare is not None):
        version_strings = '_'.join([x.split('_')[0] for x in versions_to_compare])
        for version in versions_to_compare:
            run_params = glm_params.load_run_json(version)
            filepath = os.path.join(run_params['figure_dir'], 'version_comparison_histogram_'+version_strings+'.png')
            plt.savefig(filepath)

    return jointplot

def plot_glm_version_comparison(comparison_table=None, results=None, versions_to_compare=None, savefig=True):
    '''
    makes a scatterplot comparing cellwise performance on two GLM versions

    if a comparison table is not passed, the versions to compare must be passed (as a list of strings)
    comparison table will be built using GLM_analysis_tools.get_glm_version_comparison_table, which takes about 2 minutes
    
    savefig (bool) if True, saves a figure for each version in versions_to_compare
    '''
    assert not (comparison_table is None and versions_to_compare is None), 'must pass either a comparison table or a list of two versions to compare'
    assert not (comparison_table is not None and results is not None), 'must pass either a comparison table or a results dataframe, not both'

    if results is not None:
        if versions_to_compare is None:
            versions_to_compare = results['glm_version'].unique()
        assert len(versions_to_compare) == 2, 'can only compare two glm_versions. Either pass a list of two versions, or pass a results table with two versions'

    if comparison_table is None:
        comparison_table = gat.get_glm_version_comparison_table(versions_to_compare=versions_to_compare, results=results)

    cre_lines = np.sort(comparison_table['cre_line'].dropna().unique())
    jointplot = sns.jointplot(
        data = comparison_table,
        x = versions_to_compare[0],
        y = versions_to_compare[1],
        hue = 'cre_line',
        hue_order = cre_lines,
        alpha = 0.15,
        marginal_kws = {'common_norm':False},
        palette = [project_colors()[cre_line] for cre_line in cre_lines],
        height = 10,
    )

    # add a diagonal black line
    jointplot.ax_joint.plot(
        [0,1],
        [0,1], 
        color='k',
        linewidth=2,
        alpha=0.5,
        zorder=np.inf
    )
   
    # Save a figure for each version 
    if savefig and (versions_to_compare is not None):
        version_strings = '_'.join([x.split('_')[0] for x in versions_to_compare])
        for version in versions_to_compare:
            run_params = glm_params.load_run_json(version)
            filepath = os.path.join(run_params['figure_dir'], 'version_comparison_'+version_strings+'.png')
            plt.savefig(filepath)

    return jointplot

def plot_significant_cells(results_pivoted,dropout, dropout_threshold=0,save_fig=False,filename=None):
    sessions = np.array([1,2,3,4,5,6])
    cre = ["Sst-IRES-Cre", "Vip-IRES-Cre","Slc17a7-IRES2-Cre"]
    colors=['C0','C1','C2']
    plt.figure(figsize=(6,4))
    
    # Iterate over cre lines 
    for i,c in enumerate(cre):
        cells = results_pivoted.query('cre_line == @c')       
        num_cells = len(cells)
        cell_count = np.array([np.sum(cells.query('session_number == @x')[dropout] < dropout_threshold) for x in sessions])
        cell_p = cell_count/num_cells
        cell_err = 1.98*np.sqrt((cell_p*(1-cell_p))/cell_count)
        plt.errorbar(sessions-0.05, cell_p, yerr=cell_err, color=colors[i],label=c)

    plt.legend()
    plt.ylim(bottom=0)
    plt.xlabel('Session #')
    plt.ylabel('Fraction Cells Significant')
    plt.title(dropout + ', threshold: '+str(dropout_threshold))
    plt.tight_layout()
    if save_fig:
        filename = os.path.join(filename, dropout+'.png')
        plt.savefig(filename)

def plot_all_significant_cells(results_pivoted,run_params):
    dropouts = set(run_params['dropouts'].keys())
    dropouts.remove('Full')
    filename = run_params['output_dir']+'/'+'significant_cells/'
    for d in dropouts:
        plot_significant_cells(results_pivoted, d, save_fig=True, filename=filename)
        plt.close(plt.gcf().number)

def plot_regressor_correlation(glm, add_lines=True,save_plot=False):
    '''
        Plots the correlation of the design matrix for this glm object
        
        glm, the session to look at
        add_lines (bool), if True, plots faint lines to devide the correlation matrix
    '''   

    # Look at the discrete event kernels 
    discrete = [x for x in glm.run_params['kernels'] if glm.run_params['kernels'][x]['type']=='discrete']
    if 'intercept' in discrete:
        discrete.remove('intercept')
    discrete = np.sort(discrete)
    X = glm.design.get_X(kernels=discrete).values
    corr = np.corrcoef(X.T) # remove intercept
    plt.figure(figsize=(10,10))
    p = plt.gca().imshow(corr,cmap='Blues')
    plt.gcf().colorbar(p, ax=plt.gca())
    plt.title('Discrete Regressors')
    plt.xlabel('Regressor')
    plt.ylabel('Regressor')

    # Add ticks to mark each kernel
    start = 0
    end = -1
    ticks =[]
    locs = []
    for x in discrete:
        end += glm.design.kernel_dict[x]['kernel_length_samples'] 
        ticks.append(x)
        locs.append(np.mean([start,end]))
        start += glm.design.kernel_dict[x]['kernel_length_samples'] 
        if add_lines:
            plt.gca().axvline(end+0.5,color='k',alpha=0.05)
            plt.gca().axhline(end+0.5,color='k',alpha=0.05)
    plt.xticks(ticks=locs, labels=ticks,rotation=90)
    plt.yticks(ticks=locs, labels=ticks)
    plt.tight_layout()
    if save_plot:
        filename = os.path.join(glm.run_params['figure_dir'], 'discrete_regressor_correlation.png')
        plt.savefig(filename)

    # Look at the continuous kernels
    cont = [x for x in glm.run_params['kernels'] if glm.run_params['kernels'][x]['type']=='continuous']
    if 'intercept' in cont:
        cont.remove('intercept')
    cont = np.sort(cont)
    X = glm.design.get_X(kernels=cont).values
    corr = np.corrcoef(X.T) # remove intercept
    plt.figure(figsize=(10,10))
    p = plt.gca().imshow(corr,cmap='Blues')
    plt.gcf().colorbar(p, ax=plt.gca())
    plt.title('Continuous Regressors')
    plt.xlabel('Regressor')
    plt.ylabel('Regressor')
    
    # Add ticks to mark each kernel
    start = 0
    end = -1
    ticks =[]
    locs = []
    for x in cont:
        end += glm.design.kernel_dict[x]['kernel_length_samples'] 
        ticks.append(x)
        locs.append(np.mean([start,end]))
        start += glm.design.kernel_dict[x]['kernel_length_samples'] 
        if add_lines:
            plt.gca().axvline(end+0.5,color='k',alpha=0.05)
            plt.gca().axhline(end+0.5,color='k',alpha=0.05)
    plt.xticks(ticks=locs, labels=ticks,rotation=90)
    plt.yticks(ticks=locs, labels=ticks)
    plt.tight_layout() 
    if save_plot:
        filename = os.path.join(glm.run_params['figure_dir'], 'continuous_regressor_correlation.png')
        plt.savefig(filename)

    # Plot the correlations between the timeseries with no delay for the continuous kernels
    cont_events = np.vstack([glm.design.events[x] for x in cont])
    plt.figure(figsize=(10,10))
    corr = np.corrcoef(cont_events) # remove intercept
    p = plt.gca().imshow(corr,cmap='Blues')
    plt.gcf().colorbar(p, ax=plt.gca())

    # Add faint lines
    for dex,x in enumerate(cont):
        if add_lines:
            plt.gca().axvline(dex+0.5,color='k',alpha=0.05)
            plt.gca().axhline(dex+0.5,color='k',alpha=0.05)

    # Clean up plot and save   
    plt.title('Continuous Timeseries')
    plt.xlabel('Regressors')
    plt.ylabel('Regressors')
    plt.xticks(ticks=range(0,len(cont)), labels=cont,rotation=90)
    plt.yticks(ticks=range(0,len(cont)), labels=cont)
    plt.tight_layout()  
    if save_plot:
        filename = os.path.join(glm.run_params['figure_dir'], 'continuous_events_correlation.png')
        plt.savefig(filename)

def plot_PCA_var_explained(pca, figsize=(10,8)):
    fig,ax=plt.subplots(2,1,figsize=figsize, sharex=True)
    ax[0].plot(
        np.arange(40),
        pca.explained_variance_ratio_,
        'o-k'
    )
    ax[1].plot(
        np.arange(40),
        np.cumsum(pca.explained_variance_ratio_),
        'o-k'
    )

    ax[0].axhline(0, color='gray')
    ax[1].axhline(1, color='gray')
    ax[1].set_xlabel('PC number')
    ax[0].set_ylabel('variance explained')
    ax[1].set_ylabel('cumulative variance explained')
    ax[0].set_title('variance explained by PC')
    ax[1].set_title('cumulative variance explained by PC')
    fig.tight_layout()
    return fig, ax

def pc_component_heatmap(pca, figsize=(18,4)):
    components = pd.DataFrame(pca.components_, columns=pca.component_names)
    sorted_cols = np.array(pca.component_names)[np.argsort(pca.components_[0,:])]
    fig,ax=plt.subplots(figsize=figsize)
    sns.heatmap(
        components[sorted_cols[::-1]].iloc[:10],
        cmap='seismic',
        ax=ax,
        vmin=-1,
        vmax=1
    )
    ax.set_title('Principal Component Vectors')
    ax.set_xticks(np.arange(0.5,len(pca.component_names)+0.5))
    ax.set_xticklabels(sorted_cols[::-1],rotation=45,ha='right')
    ax.set_ylabel('PC number')
    fig.tight_layout()
    return fig, ax

def compare_var_explained_by_version(results=None, fig=None, ax=None, test_data=True, figsize=(9,5), use_violin=True,cre=None,metric='Full',show_equipment=True,zoom_xlim=True,sort_by_signal=True):
    '''
    make a boxplot comparing variance explained for each version in the database
    inputs:
        results: a dataframe of results (if None, will be retreived from database)
        fig, ax: figure and axis handles. If None, will be created
        figsize: size of figure
        outlier_threshold: Proportion of the IQR past the low and high quartiles to extend the plot whiskers. Points outside this range will be identified as outliers. (from seaborn docs)

    returns:
        figure and axis handles (tuple)
    '''

    # set up figure axis
    if results is None:
        results_dict = gat.retrieve_results()
        results = results_dict['full']
    if fig is None and ax is None:
        fig, ax = plt.subplots(figsize=figsize, sharey=True, sharex='col')

    # determine what data to plot
    hue = 'cre_line'
    split=False
    inner= None
    hue_order = np.sort(results['cre_line'].unique())
    colors = project_colors() 
    num_versions = len(results['glm_version'].unique())   

    if cre is not None:
        results = results.query('cre_line == @cre').copy()
        hue_order = np.sort(results['cre_line'].unique())
        inner = 'quartile'
        if show_equipment:
            hue = 'meso'
            results['meso'] = ['Mesoscope' if "MESO" in x else 'Scientifica' for x in results['equipment_name']]
            hue_order = np.sort(results['meso'].unique())
            split=True
    else:
        results = results.copy()

    if num_versions < 3:
        inner = 'quartile'    

    if sort_by_signal:
        results['dff'] = ['dff' in x for x in results['glm_version']]

        if num_versions > 1:
            glm_version_order = np.concatenate([np.sort(results.query('dff')['glm_version'].unique()),[''],np.sort(results.query('not dff')['glm_version'].unique())])
        else:
            glm_version_order = np.concatenate([np.sort(results.query('dff')['glm_version'].unique()),np.sort(results.query('not dff')['glm_version'].unique())])
    else:
        glm_version_order = np.sort(results['glm_version'].unique())
    
    if test_data:
        dataset = 'test'
    else:
        dataset = 'train'

    # plot main data
    if use_violin:
        plot1 = sns.violinplot(
            data=results,
            y='glm_version',
            x=metric+'__avg_cv_var_{}'.format(dataset),
            order = glm_version_order,
            hue=hue,
            hue_order=hue_order,
            inner=inner,
            linewidth=1,
            ax=ax,
            palette=colors,
            cut=0,
            split=split
        )
        lines = plot1.get_lines()
        for index, line in enumerate(lines):
            if np.mod(index,3) == 0:
                line.set_linewidth(0)
            elif np.mod(index,3) == 1:
                line.set_linewidth(1)
                line.set_color('r')
                line.set_linestyle('-')
            elif np.mod(index,3) == 2:
                line.set_linewidth(0)
    else:
        plot1 = sns.boxplot(
            data=results,
            x='glm_version',
            y=metric+'__avg_cv_var_{}'.format(dataset),
            order = glm_version_order,
            hue='cre_line',
            hue_order=cre_line_order,
            fliersize=0,
            whis=1.5,
            ax=ax,
        )      
    
    # Label axes and title 
    ax.set_xlabel(metric+' Model Variance Explained on {} set'.format(dataset),fontsize=16)
    ax.set_ylabel('GLM version',fontsize=16)
    if cre is not None:
        ax.set_title(cre,fontsize=16)
    ax.set_yticklabels(ax.get_yticklabels(),fontsize=12)
    ax.legend()

    # Add gray boxes to separate model versions
    ax.axvline(0, color='black',alpha=.25)
    mids = ax.get_yticks()
    edges = np.diff(mids)*.5 + mids[0:-1]
    orig_ylim = ax.get_ylim()
    ylim = sorted(list(orig_ylim))
    edges = [ylim[0]]+list(edges)+[ylim[1]]
    for dex, edge in enumerate(edges[:-1]):
        if np.mod(dex,2) == 0:
            plt.axhspan(edges[dex], edges[dex+1], color='k',alpha=.1)
    ax.set_ylim(orig_ylim)
    
    if zoom_xlim & show_equipment:
        ax.set_xlim(-0.05,.2)
 
    # Clean up and save
    fig.tight_layout()
    extra = '_'+metric+'_'+dataset
    if cre is not None:
        extra = extra+"_"+cre
        if show_equipment:
            extra = extra+"_equipment"
        if sort_by_signal:
            extra = extra+"_by_dff"
    plt.savefig('/allen/programs/braintv/workgroups/nc-ophys/visual_behavior/ophys_glm/version_comparisons/variance_explained'+extra+'.png')

    return fig, ax


def plot_licks(session, ax, y_loc=0, t_span=None):
    if t_span:
        df = session.licks.query(
            'timestamps >= {} and timestamps <= {}'.format(t_span[0], t_span[1]))
    else:
        df = session.licks
    ax.plot(
        df['timestamps'],
        y_loc*np.ones_like(df['timestamps']),
        marker='o',
        color='white',
        linestyle='none',
        alpha=0.9
    )

def plot_rewards(session, ax, y_loc=0, t_span=None):
    if t_span:
        df = session.rewards.query(
            'timestamps >= {} and timestamps <= {}'.format(t_span[0], t_span[1]))
    else:
        df = session.licks
    ax.plot(
        df['timestamps'],
        y_loc*np.ones_like(df['timestamps']),
        marker='o',
        color='skyblue',
        linestyle='none',
        alpha=0.9,
        markersize=12,
    )


def plot_running(session, ax, t_span=None):
    if t_span:
        running_df = session.running_speed.reset_index().query(
            'timestamps >= {} and timestamps <= {}'.format(t_span[0], t_span[1]))
    else:
        running_df = session.running_speed.reset_index()
    ax.plot(
        running_df['timestamps'],
        running_df['speed'],
        color='skyblue',
        linewidth=3
    )
    ax.set_ylim(
        session.running_speed['speed'].min(),
        session.running_speed['speed'].max(),
    )

def plot_pupil(session, ax, t_span=None):
    '''shares axis with running'''
    vbp.initialize_legend(ax=ax, colors=['skyblue','LemonChiffon'],linewidth=3)
    if t_span:
        pupil_df = session.eye_tracking.query(
            'timestamps >= {} and timestamps <= {}'.format(t_span[0], t_span[1]))
    else:
        pupil_df = session.eye_tracking
    ax.plot(
        pupil_df['timestamps'],
        pupil_df['pupil_area'],
        color='LemonChiffon',
        linewidth=3
    )

    ax.legend(
        ['running','pupil'],
        loc='upper left',
        ncol=10, 
    )



def plot_omissions(session, ax, y_loc=0, t_span=None):
    omissions = session.stimulus_presentations.query('omitted == True')
    ax.plot(
        omissions['start_time'],
        y_loc*np.ones_like(omissions['start_time']),
        marker='*',
        color='red',
        linestyle='none'
    )


def plot_stimuli(stimulus_presentations, ax, t_span=None, alpha=.35):

    buffer = 0.25
    images = stimulus_presentations['image_name'].unique()

    colors = {image: color for image, color in zip(
        np.sort(images), sns.color_palette("Set2", 8))}

    if t_span:
        query_string = 'start_time >= {0} - {2} and stop_time <= {1} + {2}'.format(
            t_span[0], t_span[1], buffer)
        visual_stimuli = stimulus_presentations.query(
            'omitted == False').query(query_string).copy()
    else:
        visual_stimuli = stimulus_presentations.query(
            'omitted == False').copy()

    visual_stimuli['color'] = visual_stimuli['image_name'].map(
        lambda i: colors[i])
    visual_stimuli['change'] = visual_stimuli['image_name'] != visual_stimuli['image_name'].shift()

    for idx, stimulus in visual_stimuli.iterrows():
        ax.axvspan(
            stimulus['start_time'],
            stimulus['stop_time'],
            color=stimulus['color'],
            alpha=alpha,
            edgecolor=None,
        )
    
def get_movie_filepath(session_id, session_type='OphysSession', movie_type='RawBehaviorTrackingVideo'):
    well_known_files = db.get_well_known_files(session_id, session_type)
    behavior_video_path = ''.join(well_known_files.loc[movie_type][[
                                  'storage_directory', 'filename']].tolist())
    return behavior_video_path

def get_sync_data(session_id, session_type='OphysSession'):
    sync_key_map = {
        'OphysSession': 'OphysRigSync',
        'EcephysSession': 'EcephysRigSync',
    }
    well_known_files = db.get_well_known_files(session_id, session_type)
    sync_path = ''.join(well_known_files.loc[sync_key_map[session_type]][[
                        'storage_directory', 'filename']].tolist())
    sync_data = vbu.get_sync_data(sync_path)
    return sync_data

def build_simulated_FOV(session, F_dataframe, column):

    assert len(session.cell_specimen_table) == len(F_dataframe)

    arr = np.zeros_like(session.max_projection)
    for ii, cell_specimen_id in enumerate(session.cell_specimen_ids):

        F_cell = F_dataframe.loc[cell_specimen_id][column]
        # arr += session.cell_specimen_table.loc[cell_specimen_id]['image_mask']*F_cell
        arr += session.cell_specimen_table.loc[cell_specimen_id]['roi_mask']*F_cell

    return arr


def plot_kernels(kernel_df, ax, palette_df, t_span=None, legend=False, annotate=True, t0=0, t1=np.inf):
    # kernels_to_exclude_from_plot = []#['intercept','time',]#['intercept','time','model_task0','model_timing1D','model_bias','model_omissions1']
    # kernels_to_exclude_from_plot = ['intercept','time',]#['intercept','time','model_task0','model_timing1D','model_bias','model_omissions1']
    kernels_to_exclude_from_plot = ['intercept','time','model_task0','model_timing1D','model_bias','model_omissions1']
    kernels_to_include_in_plot = [k for k in kernel_df['kernel_name'].unique() if k not in kernels_to_exclude_from_plot]
    palette = palette_df.query('kernel_name in @kernels_to_include_in_plot')['kernel_color'].to_list()

    if t_span:
        t0,t1 = t_span
        data_to_plot = kernel_df.query('timestamps >= @t0 and timestamps <= @t1 and kernel_name not in @kernels_to_exclude_from_plot')
    else:
        data_to_plot = kernel_df.query('kernel_name not in @kernels_to_exclude_from_plot')

    sns.lineplot(
        data = data_to_plot,
        x='timestamps',
        y='kernel_outputs',
        hue='kernel_name',
        n_boot=0,
        ci=None,
        ax=ax,
        palette = palette,
        alpha=0.75,
        legend=False,
        linewidth=3,
    )
    if legend:
        ax.legend(
            data_to_plot['kernel_name'].unique(),
            loc='upper left',
            ncol=10, 
            mode="expand", 
            framealpha = 0.5,
        )
    if annotate:
        max_locs = get_max_locs_df(data_to_plot)
        percentile_threshold = 95
        for idx,row in max_locs.iterrows():
            kernel_name = row['kernel_name']
            if row['percentile'] > percentile_threshold:
                va = 'top' if row['abs_max_sign'] < 0 else 'bottom'
                ax.text(
                    row['time'], 
                    row['abs_max_sign']*row['abs_max_value'],
                    row['kernel_name'],
                    ha='center',
                    va=va,
                    fontweight='bold',
                    color=palette_df.query('kernel_name == @kernel_name')['kernel_color'].iloc[0],
                    fontsize=15
                )
    qs = 'timestamps >= {} and timestamps <= {}'.format(
        t0,
        t1
    )
    ax.set_ylim(
        kernel_df.query(qs)['kernel_outputs'].min(),
        kernel_df.query(qs)['kernel_outputs'].max(),
    )

def plot_session_summary(glm):
    plt.figure()
    plt.plot(glm.dropout_summary.query('dropout=="Full"')['variance_explained'].sort_values().values)
    plt.axhline(0.00, color='k',alpha=.25)
    plt.axhline(0.01, color='k',alpha=.25)
    plt.gca().axhspan(-.1,0.01, color='k',alpha=0.25)
    plt.ylim(bottom=-.1)
    plt.ylabel('Full Model CV Variance Explained')
    plt.xlabel('Cells')

def plot_dropout_summary(results_summary, cell_specimen_id, ax, 
        dropouts_to_show=None, dropouts_to_plot='both', dropouts_to_exclude=[],
        ylabel_fontsize=22, ticklabel_fontsize=21, title_fontsize=22, legend_fontsize=18):

    '''
    makes bar plots of results summary
    inputs:
        glm -- glm object
        cell_specimen_id -- cell to plot
        ax -- axis on which to plot
        dropouts_to_plot -- 'single', 'standard' or 'both'. 'both' will show both in two hues.
    '''
    data_to_plot = (
        results_summary
        .query('cell_specimen_id == @cell_specimen_id')
        .sort_values(by='adj_fraction_change_from_full', ascending=False)
    ).copy().reset_index(drop=True)

    dropouts = data_to_plot.dropout.unique()

    all_identified_dropouts_to_exclude = []
    for dropout in dropouts_to_exclude:
        identified_dropouts_to_exclude = [d for d in dropouts if dropout in d]
        all_identified_dropouts_to_exclude += identified_dropouts_to_exclude
    
    data_to_plot = data_to_plot.query('dropout not in @all_identified_dropouts_to_exclude')

    
    single_dropouts = [d for d in dropouts if d.startswith('single-')]
    standard_dropouts = [d.split('single-')[1] for d in single_dropouts]

    for idx,row in data_to_plot.iterrows():
        if row['dropout'] in single_dropouts:
            data_to_plot.at[idx,'dropout_type']='single'
            data_to_plot.at[idx,'dropout_simple']=row['dropout'].split('single-')[1]
        elif row['dropout'] in standard_dropouts:
            data_to_plot.at[idx,'dropout_type']='standard'
            data_to_plot.at[idx,'dropout_simple']=row['dropout']

    if dropouts_to_plot == 'both':
        sort_by = 'single'
    else:
        sort_by = dropouts_to_plot
        data_to_plot = data_to_plot.query('dropout_type == @dropouts_to_plot')

    yorder = (
        data_to_plot
        .query('dropout_type == @sort_by')
        .sort_values(by='adj_fraction_change_from_full',ascending=False)['dropout_simple']
        .values
    )
    
    bp = sns.barplot(
        data = data_to_plot.sort_values(by='adj_fraction_change_from_full', ascending=False),
        x = 'adj_fraction_change_from_full',
        y = 'dropout_simple',
        ax=ax,
        hue='dropout_type' if dropouts_to_plot == 'both' else None,
        hue_order=['standard','single'] if dropouts_to_plot == 'both' else None,
        order=yorder,
        palette=['magenta','cyan'] if dropouts_to_plot == 'both' else ['cyan']
    )
    bar_colors = ['black','gray']
    for row in ax.get_yticks():
        ax.axhspan(row - 0.5, row + 0.5, color = bar_colors[row%2], alpha=0.25)
    ax.set_ylim(ax.get_yticks().max()+0.5, ax.get_yticks().min()-0.5)
    plt.legend(ncol=1, loc='upper left')
    plt.setp(ax.get_legend().get_texts(), fontsize=legend_fontsize) # for legend text
    plt.setp(ax.get_legend().get_title(), fontsize=legend_fontsize) # for legend title
    
    
    ax.set_ylabel('', fontsize=ylabel_fontsize)
    # ax.set_xlabel('Fraction Change in Var Explained', fontsize=22)
    bp.tick_params(labelsize=ticklabel_fontsize)
    ax.set_title('Fraction Change\nin Variance Explained', fontsize=title_fontsize)


def plot_filters(glm, cell_specimen_id, n_cols=5):
    '''plots all filters for a given cell'''
    kernel_list = list(glm.design.kernel_dict.keys())
    all_weight_names = glm.X.weights.values
    n_rows = int(np.ceil(len(kernel_list)/5))

    fig,ax=plt.subplots(int(n_rows),int(n_cols), figsize=(2.5*n_cols,2.5*n_rows),sharey=True)

    ii = 0
    for row in range(n_rows):
        for col in range(n_cols):
            if ii <= len(kernel_list) - 1:
                kernel_name = kernel_list[ii]
                
                t_kernel, w_kernel = get_kernel_weights(glm, kernel_name, cell_specimen_id)

                ax[row,col].plot(t,w_kernel,marker='.')
                ax[row,col].set_title(kernel_name)
                ax[row,col].axvline(0, color='k',linestyle=':')
                ax[row,col].axhline(0, color='k',linestyle=':')
                
            else:
                ax[row,col].axis('off')
            
            if ii >= len(kernel_list) - n_rows:
                ax[row,col].set_xlabel('time from event (s)')
            if col == 0:
                ax[row,col].set_ylabel('$\Delta$F/F')
            ii += 1

    fig.tight_layout()

    return fig, ax


def get_title(ophys_experiment_id, cell_specimen_id, glm_version):
    '''
    generate a standardized figure title containing identifying information
    '''
    experiments_table = loading.get_filtered_ophys_experiment_table().reset_index()

    row = experiments_table.query('ophys_experiment_id == @ophys_experiment_id').iloc[0].to_dict()
    title = '{}_exp_id={}_{}_{}_depth={}_cell_id={}_glm_version={}'.format(
        row['cre_line'],
        row['ophys_experiment_id'],
        row['session_type'],
        row['targeted_structure'],
        row['imaging_depth'],
        cell_specimen_id,
        glm_version.split('_')[0],
    )
    return title

def get_max_locs_df(df_in):
    '''
    find max location of each kernel in the kernel_df
    '''
    df_in = df_in.copy()
    df_in['kernel_outputs_abs'] = df_in['kernel_outputs'].abs()
    max_df = df_in.groupby('kernel_name')[['kernel_outputs','kernel_outputs_abs']].max().sort_values(by='kernel_outputs', ascending=False)
    max_locs = []
    for kernel_name,row in max_df.iterrows():
        kernel_subset = df_in.query('kernel_name == @kernel_name')
        m = kernel_subset['kernel_outputs_abs'].abs().max()
        max_locs.append({
            'kernel_name': kernel_name,
            'abs_max_value': kernel_subset['kernel_outputs_abs'].abs().max(),
            'abs_max_sign': np.sign(kernel_subset.loc[kernel_subset['kernel_outputs_abs'].idxmax()]['kernel_outputs']),
            'idx': kernel_subset['kernel_outputs_abs'].idxmax(),
            'time': kernel_subset.loc[kernel_subset['kernel_outputs_abs'].idxmax()]['timestamps'],
            'percentile':stats.percentileofscore(df_in['kernel_outputs_abs'], kernel_subset['kernel_outputs_abs'].abs().max(), kind='strict')
        })
    return pd.DataFrame(max_locs)

class GLM_Movie(object):

    def __init__(self, glm, cell_specimen_id, start_frame, end_frame, frame_interval=1, fps=10, destination_folder=None, verbose=False):

        self.verbose = verbose
        if self.verbose:
            print('initializing')
        # note that ffmpeg must be installed on your system
        # this is tested on linux (not sure if it works on windows)
        mpl.rcParams['animation.ffmpeg_path'] = '/usr/local/bin/ffmpeg'
        plt.rcParams['animation.ffmpeg_path'] = '/usr/local/bin/ffmpeg'

        # plt.style.use('seaborn-white')
        plt.style.use('dark_background')
        mpl.rcParams['axes.labelsize'] = 14
        mpl.rcParams['axes.titlesize'] = 16
        mpl.rcParams['xtick.labelsize'] = 12
        mpl.rcParams['ytick.labelsize'] = 12
        mpl.rcParams['legend.fontsize'] = 16

        self.glm = glm
        self.cell_specimen_id = cell_specimen_id
        self.start_frame = start_frame
        self.end_frame = end_frame
        self.frame_interval = frame_interval

        try:
            self.parameter_to_fit = 'events' if self.glm.run_params['use_events'] else 'dff'
        except KeyError:
            # GLM versions 10 and earlier lack the 'use_events' key and always fit dff
            self.parameter_to_fit = 'dff'

        self.model_timestamps = glm.fit['fit_trace_arr']['fit_trace_timestamps'].values
        self.initial_time = self.model_timestamps[self.start_frame]
        self.final_time = self.model_timestamps[self.end_frame]

        self.title = get_title(self.glm.oeid, self.cell_specimen_id, self.glm.version)

        self.kernel_df = gat.build_kernel_df(self.glm, self.cell_specimen_id)

        self.real_2p_movie = loading.load_motion_corrected_movie(self.glm.oeid)

        self.frames = np.arange(self.start_frame, self.end_frame, self.frame_interval)
        self.fps = fps

        if destination_folder is None:
            # if destination_folder is not specified, set it to {run_params['output_dir']}/output_files
            base_path = self.glm.run_params['output_dir'].split('/v_')[0]
            save_folder = os.path.join(base_path, 'output_files')
            self.destination_folder = os.path.join(base_path, 'output_files')
        else:
            self.destination_folder = destination_folder

        self.palette_df = pd.DataFrame({
            'kernel_name':self.kernel_df['kernel_name'].unique(),
            'kernel_color':vbp.generate_random_colors(
                len(self.kernel_df['kernel_name'].unique()), 
                lightness_range=(0.6,1), 
                saturation_range=(0.75,1), 
                random_seed=3, 
                order_colors=False
            )
        })

        self.sync_data = get_sync_data(glm.ophys_session_id)
        self.tracking_movies = {}
        for ii,movie_name in enumerate(['Behavior','Eye']):
            try:
                sync_timestamps = self.sync_data['cam{}_exposure_rising'.format(ii+1)]
            except KeyError:
                if movie_name == 'Eye':
                    sync_timestamps = self.sync_data['eye_tracking_rising']
                elif movie_name == 'Behavior':
                    sync_timestamps = self.sync_data['behavior_monitoring_rising']
            self.tracking_movies[movie_name.lower()] = vbu.Movie(
                get_movie_filepath(glm.ophys_session_id, 
                movie_type='Raw{}TrackingVideo'.format(movie_name)), 
                sync_timestamps=sync_timestamps,
            )

        # try to make destination folder if it doesn't already exist
        if os.path.exists(self.destination_folder) == False:
                os.mkdir(self.destination_folder)


        self.results_summary = glm.dropout_summary #gat.generate_results_summary(self.glm).reset_index()
        self.dropout_summary_plotted = False
        self.cell_roi_plotted = False

        self.this_cell = self.glm.cell_results_df.query('cell_specimen_id == @cell_specimen_id')
        self.stimulus_presentations = self.glm.session.stimulus_presentations

        self.fig, self.ax = self.set_up_axes()
        self.writer = self.set_up_writer()

        self.dff_color = 'lightgreen'
        self.events_color = 'salmon'
        self.fit_color = 'white'

        if self.verbose:
            print('done initializing')

    def make_cell_movie_frame(self, ax, glm, F_index, cell_specimen_id, t_before=10, t_after=10):
        
        if self.verbose:
            ti = time.time()
            print('starting frame plotting process')
        

        if self.verbose:
            print('done getting cell info at {:0.2f} seconds'.format(time.time() - ti))

        cell_index = np.where(glm.W['cell_specimen_id'] == cell_specimen_id)[0][0]

        if self.verbose:
            print('done getting cell index at {:0.2f} seconds'.format(time.time() - ti))

        t_now = self.model_timestamps[F_index]
        t_span = [t_now - t_before, t_now + t_after]

        if self.verbose:
            print('done setting up tspan at {:0.2f} seconds'.format(time.time() - ti))

        dropouts_to_exclude=[
            'visual',
            'cognitive',
            'behavioral',
            'licking',
            'running_and_omissions',
            'pupil_and_omissions',
            'pupil_and_running',
            'expectation',
            'face_motion_PC_1',
            'face_motion_PC_2',
            'face_motion_PC_3',
            'face_motion_PC_4',
            'face_motion_PC_0',
        ]

        if not self.dropout_summary_plotted and len(self.glm.dropout_summary['dropout'].unique()) > 1:
            try:
                plot_dropout_summary(
                    self.results_summary, 
                    self.cell_specimen_id, 
                    ax['dropout_summary'], 
                    dropouts_to_plot='standard',
                    dropouts_to_exclude = dropouts_to_exclude
                )
            except Exception as e:
                # this fails if all dropouts are not defined
                warnings.warn('Failed to plot dropout summary')
            self.dropout_summary_plotted = True

        if self.verbose:
            print('done plotting dropout summary at {:0.2f} seconds'.format(time.time() - ti))

        for axis_name in ax.keys():
            if axis_name != 'dropout_summary' and axis_name != 'cell_roi':
                ax[axis_name].cla()

        if self.verbose:
            print('done clearing axes at {:0.2f} seconds'.format(time.time() - ti))
        
        # 2P ROI images:
        if not self.cell_roi_plotted:
            cell_roi_id = gat.retrieve_results(
                {
                    'ophys_experiment_id':self.glm.ophys_experiment_id, 
                    'cell_specimen_id':self.cell_specimen_id, 
                    'glm_version':self.glm.version
                }, 
                results_type='full'
            )['cell_roi_id'][0]
            if cell_specimen_id in glm.session.cell_specimen_table.index.tolist():
                print('FOUND CELL SPECIMEN ID')
                self.com = ndimage.measurements.center_of_mass(glm.session.cell_specimen_table.loc[cell_specimen_id]['roi_mask'])
            elif cell_roi_id in glm.session.cell_specimen_table['cell_roi_id'].tolist():
                print('FOUND CELL ROI ID')
                correct_csid= self.glm.session.cell_specimen_table.query('cell_roi_id == @cell_roi_id').index[0]
                # self.com = ndimage.measurements.center_of_mass(glm.session.cell_specimen_table.query('cell_roi_id == @cell_roi_id')['roi_mask'].values[0])
                self.com = ndimage.measurements.center_of_mass(glm.session.cell_specimen_table.loc[cell_specimen_id]['roi_mask'])
                print(self.com)
            else:
                print('COULD NOT FIND CELL')
                self.com = None
            self.cell_roi_plotted = True

        if self.verbose:
            print('done getting roi info at {:0.2f} seconds'.format(time.time() - ti))

        for movie_name in ['behavior','eye']:
            frame = self.tracking_movies[movie_name].get_frame(time=t_now)[:,:,0]
            ax['{}_movie'.format(movie_name)].imshow(
                frame ,
                cmap='gray'
            )
            ax['{}_movie'.format(movie_name)].axis('off')
            ax['{}_movie'.format(movie_name)].set_title('{} tracking movie'.format(movie_name), fontsize=22)

        if self.verbose:
            print('done plotting behavior videos at {:0.2f} seconds'.format(time.time() - ti))

        # make a crude approximation of pixelwise df/f 
        frame_2p = self.this_cell.query('fit_trace_timestamps >= @t_now')['frame_index'].iloc[0]
        f0 = self.real_2p_movie[frame_2p - 100:frame_2p + 100, :, :].mean(axis=0)
        f = self.real_2p_movie[frame_2p - 3:frame_2p + 3, :, :].mean(axis=0)
        dff = (f-f0)/f0
        dff[pd.isnull(dff)]=0
        cmax = np.percentile(dff, 95) #set cmax to 95th percentile of this image
        ax['real_fov'].imshow(dff[10:-10,10:-10], cmap='gray', clim=[0, cmax])

        ax['real_fov'].set_title('2P Field of View', fontsize=22)

        for axis_name in ['real_fov']: #,'reconstructed_fov','simulated_fov']:
            ax[axis_name].set_xticks([])
            ax[axis_name].set_yticks([])
            # if self.com:
            #     ax[axis_name].axvline(self.com[1],color='MediumAquamarine',alpha=0.5)
            #     ax[axis_name].axhline(self.com[0],color='MediumAquamarine',alpha=0.5)

        if self.verbose:
            print('done plotting 2P FOV at {:0.2f} seconds'.format(time.time() - ti))

        # time series plots:
        query_string = 'fit_trace_timestamps >= {} and fit_trace_timestamps <= {}'.format(
            t_span[0],
            t_span[1]
        )
        local_df = self.this_cell.query(query_string)

        vbp.initialize_legend(
            ax=ax['dff'], 
            colors=[self.dff_color, self.events_color, self.fit_color],
            linewidth=3
        )

        ax['dff'].plot(
            local_df['fit_trace_timestamps'],
            local_df['dff'],
            alpha=0.9,
            color=self.dff_color,
            linewidth=3,
        )

        ax['events'].plot(
            local_df['fit_trace_timestamps'],
            local_df['events'],
            alpha=0.9,
            color=self.events_color,
            linewidth=3,
        )

        ax[self.parameter_to_fit].plot(
            local_df['fit_trace_timestamps'],
            local_df['model_prediction'],
            alpha=1,
            color=self.fit_color,
            linewidth=3,
        )

        qs = 'fit_trace_timestamps >= {} and fit_trace_timestamps <= {}'.format(
            self.initial_time - t_before,
            self.final_time + t_after
        )
        ax['dff'].set_ylim(
            self.this_cell.query(qs)['dff'].min() - 0.01,
            self.this_cell.query(qs)['dff'].max() + 0.01,
        )

        ax['dff'].legend(
            ['measured $\Delta$F/F','events', 'model fit'],
            loc='upper left',
            ncol=1, 
            framealpha = 0.2,
        )

        if self.verbose:
            print('done plotting Fluorscence timeseries at {:0.2f} seconds'.format(time.time() - ti))

        plot_rewards(glm.session, ax['licks'], t_span=t_span)
        plot_licks(glm.session, ax['licks'], t_span=t_span)

        if self.verbose:
            print('done plotting rewards and licks at {:0.2f} seconds'.format(time.time() - ti))
        
        query_string = 'timestamps >= {} and timestamps <= {}'.format(
            self.initial_time - t_before,
            self.final_time + t_after
        )
        plot_running(glm.session, ax['running'], t_span=t_span)
        # set running y lims
        ax['running'].set_ylim(
            self.glm.session.running_speed.query(query_string)['speed'].min() - 5,
            self.glm.session.running_speed.query(query_string)['speed'].max() + 5
        )
        plot_pupil(glm.session, ax['pupil'], t_span=t_span)
        # set pupil ylims
        pupil_query = self.glm.session.eye_tracking.query(query_string)
        ax['pupil'].set_ylim(
            pupil_query['pupil_area'].min() - 100,
            pupil_query['pupil_area'].max() + 100,
        )

        if self.verbose:
            print('done plotting pupil and running at {:0.2f} seconds'.format(time.time() - ti))

        plot_kernels(self.kernel_df, ax['kernel_contributions'], self.palette_df, t_span)

        # set limits on kernel plot

        ax['kernel_contributions'].set_ylim(
            self.kernel_df.query(query_string)['kernel_outputs'].min() - 0.05,
            self.kernel_df.query(query_string)['kernel_outputs'].max() + 0.05
        )

        if self.verbose:
            print('done plotting kernels at {:0.2f} seconds'.format(time.time() - ti))

        # some axis formatting: 
        for axis_name in ['licks', 'dff', 'running','kernel_contributions']:
            ax[axis_name].axvline(t_now, color='white', linewidth=3, alpha=0.5)
            plot_stimuli(self.stimulus_presentations, ax[axis_name], t_span=t_span)
            if axis_name != 'kernel_contributions':
                ax[axis_name].set_xticklabels([])

        if self.verbose:
            print('done plotting stimulus spans at {:0.2f} seconds'.format(time.time() - ti))

        ax['dff'].set_title('Time series plots for cell {}'.format(cell_specimen_id), fontsize=22)
        ax['licks'].set_xlim(t_span[0], t_span[1])
        ax['licks'].set_yticks([])

        ax['dff'].set_xticklabels('')

        ax['licks'].set_xlabel('time')

        ax['licks'].set_ylabel('licks/rewards       ', rotation=0,ha='right', va='center')
        ax['dff'].set_ylabel('$\Delta$F/F', rotation=0, ha='right', va='center')
        ax['events'].set_ylabel('event\nmagnitude', rotation=0, ha='left', va='center')
        ax['running'].set_ylabel('Running\nSpeed\n(cm/s)', rotation=0, ha='right', va='center')
        ax['pupil'].set_ylabel('Pupil\nArea\n(pix^2)', rotation=0, ha='left', va='center')
        ax['kernel_contributions'].set_ylabel('kernel\ncontributions\nto predicted\nsignal\n($\Delta$F/F)', rotation=0, ha='right', va='center')
        ax['kernel_contributions'].set_xlabel('time (s)', fontsize=20)

        if self.verbose:
            print('done axis formatting at {:0.2f} seconds'.format(time.time() - ti))

    def update(self, frame_number):
        '''
        method to update figure
        animation class will call this

        the print statement is there to help track progress
        '''
        self.make_cell_movie_frame(
            self.ax, self.glm, F_index=frame_number, cell_specimen_id=self.cell_specimen_id)

        self.pbar.update(1)
        gc.collect()

    def set_up_axes(self):
        fig = plt.figure(figsize=(24, 14))
        ax = {
            'real_fov': vbp.placeAxesOnGrid(fig, xspan=(0.3, 0.49), yspan=(0, 0.25)),
            'behavior_movie': vbp.placeAxesOnGrid(fig, xspan=(0.5, 0.75), yspan=(0, 0.25)),
            'eye_movie': vbp.placeAxesOnGrid(fig, xspan=(0.75, 1), yspan=(0, 0.25)),
            'dropout_summary':vbp.placeAxesOnGrid(fig, xspan=[0.05,0.18], yspan=[0,1]),
            'dff': vbp.placeAxesOnGrid(fig, xspan=[0.3, 1], yspan=[0.30, 0.5]),
            'licks': vbp.placeAxesOnGrid(fig, xspan=[0.3, 1], yspan=[0.5, 0.525]),
            'running': vbp.placeAxesOnGrid(fig, xspan=[0.3, 1], yspan=[0.525, 0.625]),
            'kernel_contributions':vbp.placeAxesOnGrid(fig, xspan=[0.3, 1], yspan=[0.625, 1]),
            
        }
        ax['pupil'] = ax['running'].twinx()
        ax['events'] = ax['dff'].twinx()

        ax['licks'].get_shared_x_axes().join(ax['licks'], ax['dff'])
        ax['running'].get_shared_x_axes().join(ax['running'], ax['dff'])
        ax['events'].get_shared_x_axes().join(ax['events'], ax['dff'])
        ax['kernel_contributions'].get_shared_x_axes().join(ax['kernel_contributions'], ax['dff'])

        variance_explained_string = 'Variance explained (full model) = {:0.1f}%'.format(100*self.glm.results.loc[self.cell_specimen_id]['Full__avg_cv_var_test'])
        fig.suptitle(self.title+'\n'+variance_explained_string, fontsize=18)

        return fig, ax

    def set_up_writer(self):

        writer = animation.FFMpegWriter(
            fps=self.fps,
            codec='mpeg4',
            bitrate=-1,
            extra_args=['-pix_fmt', 'yuv420p', '-q:v', '5']
        )
        return writer

    def make_movie(self):
        self.dropout_summary_plotted = False
        self.cell_roi_plotted = False

        a = animation.FuncAnimation(
            self.fig,
            self.update,
            frames=self.frames,
            interval=1/self.fps*1000,
            repeat=False,
            blit=False
        )

        filename = self.title+'_frame_{}_to_{}.mp4'.format(self.start_frame, self.end_frame)

        with tqdm(total=len(self.frames)) as self.pbar:
            a.save(
                os.path.join(self.destination_folder, filename),
                writer=self.writer
            )




def plot_all_kernel_comparison(weights_df, run_params, drop_threshold=0,session_filter=[1,2,3,4,5,6],equipment_filter="all",depth_filter=[0,1000],cell_filter="all",area_filter=['VISp','VISl'],compare=['cre_line'],plot_errors=False): 
    '''
        Generated kernel comparison plots for all dropouts
        weights_df, dataframe of kernels
        run_params, run json of model version
    '''
    
    # Keep track of what is failing 
    fail = []

    # Set up which sessions to plot
    active_only  = ['licks','hits','misses','false_alarms','correct_rejects', 'model_bias','model_task0','model_omissions1','model_timing1D','beh_model','licking']
    passive_only = ['passive_change']
 
    # Iterate over list of dropouts
    for kernel in run_params['kernels']:
        if kernel in ['intercept','time']:
            continue

        # Determine which sessions to plot
        if kernel in active_only:
            session_filter = [1,3,4,6]
        elif kernel in passive_only:
            session_filter = [2,5]
        else:
            session_filter = [1,2,3,4,5,6]

        try:
            # plot the coding fraction
            filepath = run_params['fig_kernels_dir']
            plot_kernel_comparison(weights_df, run_params, kernel, drop_threshold=drop_threshold, session_filter=session_filter, equipment_filter=equipment_filter, depth_filter=depth_filter, cell_filter=cell_filter, area_filter=area_filter, compare=compare, plot_errors=plot_errors)
        except Exception as e:
            print(e)
            # Track failures
            fail.append(kernel)
    
        # Close figure
        plt.close(plt.gcf().number)
    
    # Report failures
    if len(fail) > 0:
        print('The following kernels failed')
        print(fail) 

def plot_compare_across_kernels(weights_df, run_params, kernels,session_filter=[1,2,3,4,5,6], equipment_filter="all",cell_filter="all", compare=[],area_filter=['VISp','VISl'],title=None,normalize=True): 

    if 'dropout_threshold' in run_params:
        threshold = run_params['dropout_threshold']
    else:
        threshold = 0.005

    version = run_params['version']
    filter_string = ''
    problem_sessions = get_problem_sessions() 

    # Filter by Equipment
    equipment_list = ["CAM2P.3","CAM2P.4","CAM2P.5","MESO.1"]
    if equipment_filter == "scientifica": 
        equipment_list = ["CAM2P.3","CAM2P.4","CAM2P.5"]
        filter_string += '_scientifica'
    elif equipment_filter == "mesoscope":
        equipment_list = ["MESO.1"]
        filter_string += '_mesoscope'
    
    # Filter by Cell Type    
    cell_list = ['Sst-IRES-Cre','Slc17a7-IRES2-Cre','Vip-IRES-Cre']     
    if cell_filter == "sst":
        cell_list = ['Sst-IRES-Cre']
        filter_string += '_sst'
    elif cell_filter == "vip":
        cell_list = ['Vip-IRES-Cre']
        filter_string += '_vip'
    elif cell_filter == "slc":
        cell_list = ['Slc17a7-IRES2-Cre']
        filter_string += '_slc'

    # Determine filename
    if session_filter != [1,2,3,4,5,6]:
        filter_string+= '_sessions_'+'_'.join([str(x) for x in session_filter])   
    if area_filter != ['VISp','VISl']:
        filter_string+='_area_'+'_'.join(area_filter)
    if title is None:
        title=filter_string   
 
    weights = weights_df.query('(targeted_structure in @area_filter)& (cre_line in @cell_list)&(equipment_name in @equipment_list)&(session_number in @session_filter) & (ophys_session_id not in @problem_sessions) & (variance_explained_full > @threshold)').copy()

    # Set up time vectors.
    time_vec = np.arange(run_params['kernels'][kernels[0]]['offset'], run_params['kernels'][kernels[0]]['offset'] + run_params['kernels'][kernels[0]]['length'],1/31)
    time_vec = np.round(time_vec,2)
    meso_time_vec = np.arange(run_params['kernels'][kernels[0]]['offset'], run_params['kernels'][kernels[0]]['offset'] + run_params['kernels'][kernels[0]]['length'],1/11)#1/10.725)

    #return time_vec, meso_time_vec, weights
    # Plotting settings
    fig,ax=plt.subplots(figsize=(8,4))
    
    # Define color scheme for project
    colors = project_colors()

    # Define linestyles
    lines = {
        0:'-',
        1:'--',
        2:':',
        3:'-.',
        4:(0,(1,10)),
        5:(0,(5,10))
        }

    # Filter for this group, and plot
    kernel_weights = [x+'_weights' for x in kernels]
   
    # Determine unique groups of cells by the categorical attributes in compare
    if len(compare) == 0:
        weights_dfiltered = weights[kernel_weights]
        plot_compare_across_kernels_inner(ax,weights_dfiltered,kernel_weights,'', 'k',lines, time_vec, meso_time_vec,normalize=normalize) 
    else:
        groups = list(weights.groupby(compare).groups.keys())
  
        # Iterate over groups of cells
        for dex,group in enumerate(groups):
            # Build color, linestyle, and query string for this group
            query_str = '({0} == @group)'.format(compare[0])
            color = colors.setdefault(group,(100/255,100/255,100/255)) 
            weights_dfiltered = weights.query(query_str)[kernel_weights].copy()
            plot_compare_across_kernels_inner(ax,weights_dfiltered,kernel_weights,group, color,lines, time_vec, meso_time_vec,normalize=normalize) 

    # Clean Plot, and add details
    ax.axhline(0, color='k',linestyle='--',alpha=0.25)
    ax.axvline(0, color='k',linestyle='--',alpha=0.25)
    ax.set_ylabel('Kernel Weights \n(Normalized $\Delta$f/f)',fontsize=18)   
    ax.set_xlabel('Time (s)',fontsize=18)
    ax.set_xlim(time_vec[0],time_vec[-1])   
    add_stimulus_bars(ax,kernels[0],alpha=.1)
    plt.tick_params(axis='both',labelsize=16)
    #plt.legend(loc='upper left',bbox_to_anchor=(1.05,1),title=' & '.join(compare),handlelength=4)
    plt.legend(loc='upper right',title=' & '.join(compare),handlelength=4)

    plt.title(title)
    plt.tight_layout()

def get_norm(df,kernels,normalize=True):
    norm_columns = []
    for k in kernels:
        df[k+'_norm'] = [np.max(np.abs(x)) for x in df[~df.isnull()][k].values]
        norm_columns.append(k+'_norm')
    df['norm'] = df[norm_columns].max(axis=1)   
    for k in kernels:
        if normalize:
            df[k] = [x[0]/x[1] for x in zip(df[k].values,df['norm'].values)] 
        else:
            df[k] = [np.array(x) for x in df[k].values] 
    return df

def plot_compare_across_kernels_inner(ax, df,kernels,group,color,linestyles,time_vec, meso_time_vec,linewidth=4,alpha=.1,normalize=True):
    '''
        Plots the average kernel for the cells in df
        
        ax, the axis to plot on
        df, series of cells with column that is the kernel to plot
        label, what to label this group of cells
        color, the line color for this group of cells
        linestyle, the line style for this group of cells
        time_vec, the time basis to plot on
        meso_time_vec, the time basis for mesoscope kernels (will be interpolated to time_vec)
        plot_errors (bool), if True, plots a shaded error bar
        linewidth, the width of the mean line
        alpha, the alpha for the shaded error bar
    '''

    # Normalize kernels, and interpolate to time_vec
    df = df.dropna(axis=0,subset=kernels)
    df = get_norm(df,kernels,normalize=normalize)   
    for k in kernels:
        df[k] = [x if len(x) == len(time_vec) else scipy.interpolate.interp1d(meso_time_vec, x, fill_value="extrapolate", bounds_error=False)(time_vec) for x in df[k]]
    
    # Needed for stability
    #if len(df)>0:
    #    df = np.vstack(df)
    #else:
    #    df = np.empty((2,len(time_vec)))
    #    df[:] = np.nan
    
    # Plot mean and error bar
    for dex,k in enumerate(kernels):
        ax.plot(time_vec, df[k].mean(axis=0),linestyle=linestyles[dex],color=color,label=group+' '+k,linewidth=linewidth)

def plot_perturbation(weights_df, run_params, kernel, drop_threshold=0,session_filter=[1,2,3,4,5,6],equipment_filter="all",depth_filter=[0,1000],cell_filter="all",area_filter=['VISp','VISl'],normalize=True,CMAP='Blues',in_ax=None):

    if 'dropout_threshold' in run_params:
        threshold = run_params['dropout_threshold']
    else:
        threshold = 0.005

    filter_string = ''
    problem_sessions = get_problem_sessions()
 
    # Filter by Equipment
    equipment_list = ["CAM2P.3","CAM2P.4","CAM2P.5","MESO.1"]
    if equipment_filter == "scientifica": 
        equipment_list = ["CAM2P.3","CAM2P.4","CAM2P.5"]
        filter_string += '_scientifica'
    elif equipment_filter == "mesoscope":
        equipment_list = ["MESO.1"]
        filter_string += '_mesoscope'
    
    # Filter by Cell Type    
    cell_list = ['Sst-IRES-Cre','Slc17a7-IRES2-Cre','Vip-IRES-Cre']     
    if cell_filter == "sst":
        cell_list = ['Sst-IRES-Cre']
        filter_string += '_sst'
    elif cell_filter == "vip":
        cell_list = ['Vip-IRES-Cre']
        filter_string += '_vip'
    elif cell_filter == "slc":
        cell_list = ['Slc17a7-IRES2-Cre']
        filter_string += '_slc'

    # Determine filename
    if session_filter != [1,2,3,4,5,6]:
        filter_string+= '_sessions_'+'_'.join([str(x) for x in session_filter])   
    if depth_filter !=[0,1000]:
        filter_string+='_depth_'+str(depth_filter[0])+'_'+str(depth_filter[1])
    if area_filter != ['VISp','VISl']:
        filter_string+='_area_'+'_'.join(area_filter)
    filename2 = os.path.join(run_params['fig_kernels_dir'],kernel+filter_string+'_perturbation_validation.png')
    filename1 = os.path.join(run_params['fig_kernels_dir'],kernel+filter_string+'_perturbation.png')

    # Applying hard thresholds to dataset
    weights = weights_df.query('(targeted_structure in @area_filter)& (cre_line in @cell_list)&(equipment_name in @equipment_list)&(session_number in @session_filter) & (ophys_session_id not in @problem_sessions) & (imaging_depth < @depth_filter[1]) & (imaging_depth > @depth_filter[0])& (variance_explained_full > @threshold) & ({0} < @drop_threshold)'.format(kernel))

    # Set up time vectors.
    time_vec = np.arange(run_params['kernels'][kernel]['offset'], run_params['kernels'][kernel]['offset'] + run_params['kernels'][kernel]['length'],1/31)
    time_vec = np.round(time_vec,2)
    meso_time_vec = np.arange(run_params['kernels'][kernel]['offset'], run_params['kernels'][kernel]['offset'] + run_params['kernels'][kernel]['length'],1/11)#1/10.725)
    groups = list(weights.groupby(['cre_line']).groups.keys())
    
    kernel_means = {}
    for dex,group in enumerate(groups):
        query_str = 'cre_line == @group'
        df = weights.query(query_str)[kernel+'_weights']
        if normalize:
            df_norm = [x/np.max(np.abs(x)) for x in df[~df.isnull()].values]
        else:
            df_norm = [x for x in df[~df.isnull()].values]
        df_norm = [x if len(x) == len(time_vec) else scipy.interpolate.interp1d(meso_time_vec, x, fill_value="extrapolate", bounds_error=False)(time_vec) for x in df_norm]
        df_norm = np.vstack(df_norm)
        kernel_means[group]=df_norm.mean(axis=0)     
    
    mids_range = range(int(np.floor(time_vec[0]/0.75)),int(np.floor(time_vec[-1]/0.75))+1)
    mids = [x*0.75+0.75/2 for x in mids_range] 
    print(mids)
    times = {}
    for flash_num in mids_range:
        times[flash_num] = (time_vec >= 0.75*flash_num) & (time_vec < 0.75*(flash_num+1))
    
    avg_vals = pd.DataFrame({'Slc17a7-IRES2-Cre':[], 'Sst-IRES-Cre':[],'Vip-IRES-Cre':[]})
    for dex, group in enumerate(groups):
        avg_vals[group] = [np.mean(kernel_means[group][times[x]]) for x in mids_range] 

    avg_vals['vip-sst'] = avg_vals['Vip-IRES-Cre']-avg_vals['Sst-IRES-Cre']
    colors = project_colors()   


    plt.figure()
    for k in kernel_means.keys():
        plt.plot(time_vec, kernel_means[k],  color=colors[k])
        plt.plot(mids,avg_vals[k],'o',color=colors[k])
    plt.ylabel(kernel,fontsize=16)
    plt.xlabel('Time',fontsize=16)
    plt.tick_params(axis='both',labelsize=12)
    plt.tight_layout()
    print('Figure Saved to: '+filename2)
    plt.savefig(filename2) 

    if in_ax is None:
        plt.figure()
        ax = plt.gca()
    else:
        ax = in_ax 
    
    #cmap = plt.get_cmap('tab20c')
    cmap = plt.get_cmap(CMAP)(np.linspace(0.3,1,len(mids_range)))
    
    for dex,flash_num in enumerate(mids_range):
        if flash_num == 0:
            label = kernel
        elif flash_num < 0:
            label = 'Pre '+kernel+' '+str(flash_num)          
        else:
            label = 'Post '+kernel+' '+str(flash_num)
        ax.plot(avg_vals.loc[dex]['vip-sst'],avg_vals.loc[dex]['Slc17a7-IRES2-Cre'],'o',color=cmap[dex],markersize=10,label=label)

    for dex, flash_num in enumerate(mids_range):
        if dex == 0:
            startxy = [0,0]
        else:
            startxy=[avg_vals.loc[dex-1]['vip-sst'],avg_vals.loc[dex-1]['Slc17a7-IRES2-Cre']]

        endxy  =[avg_vals.loc[dex]['vip-sst'],avg_vals.loc[dex]['Slc17a7-IRES2-Cre']]
        dx = (startxy[0]-endxy[0])*0.1
        dy = (startxy[1]-endxy[1])*0.1
        sxy =(startxy[0]-dx,startxy[1]-dy)
        exy =(endxy[0]+dx,endxy[1]+dy)
        ax.annotate("",xy=exy,xytext=sxy,arrowprops=dict(arrowstyle="->",color=cmap[dex]))
   
    plt.legend(loc='upper left')
    ylim = plt.ylim()
    xlim = plt.xlim()
    yrange = ylim[1]-ylim[0]
    xrange = xlim[1]-xlim[0]
    ax.set_ylim(ylim[0]-.25*yrange, ylim[1]+.25*yrange)
    ax.set_xlim(xlim[0]-.25*xrange, xlim[1]+.25*xrange)
    ax.set_ylabel('Excitatory',fontsize=16)
    ax.set_xlabel('VIP - SST',fontsize=16)
    plt.tick_params(axis='both',labelsize=12)
    plt.tight_layout()
    print('Figure Saved to: '+filename1)
    plt.savefig(filename1)

    plt.figure()
    plt.plot(kernel_means['Vip-IRES-Cre']-kernel_means['Sst-IRES-Cre'],kernel_means['Slc17a7-IRES2-Cre'])
    plt.ylabel('Excitatory',fontsize=16)
    plt.xlabel('VIP - SST',fontsize=16)
    plt.tick_params(axis='both',labelsize=12)
    plt.tight_layout()
   
    return ax,kernel_means
 

def plot_kernel_comparison(weights_df, run_params, kernel, save_results=True, drop_threshold=0,session_filter=[1,2,3,4,5,6],equipment_filter="all",depth_filter=[0,1000],cell_filter="all",area_filter=['VISp','VISl'],compare=['cre_line'],plot_errors=True,normalize=False,save_kernels=False,ax=None,fs1=18,fs2=16,show_legend=True,filter_sessions_on='session_number',image_set=['familiar','novel']):
    '''
        Plots the average kernel across different comparisons groups of cells
        First applies hard filters, then compares across remaining cells

        INPUTS:
        run_params              = glm_params.load_run_params(<version>) 
        results_pivoted         = gat.build_pivoted_results_summary('adj_fraction_change_from_full',results_summary=results)
        weights_df              = gat.build_weights_df(run_params, results_pivoted)
        kernel                  The name of the kernel to be plotted
        save_results            if True, saves a figure to the directory in run_params['output_dir']
        drop_threshold,         the minimum adj_fraction_change_from_full for the dropout model of just dropping this kernel
        session_filter,         The list of session numbers to include
        equipment_filter,       "scientifica" or "mesoscope" filter, anything else plots both 
        cell_filter,            "sst","vip","slc", anything else plots all types
        area_filter,            the list of targeted_structures to include
        compare (list of str)   list of categorical labels in weights_df to split on and compare
                                First entry of compare determines color of the line, second entry determines linestyle
        plot_errors (bool)      if True, plots a shaded error bar for each group of cells
    
    '''
    version = run_params['version']
    filter_string = ''
    problem_sessions = get_problem_sessions()   

    if 'dropout_threshold' in run_params:
        threshold = run_params['dropout_threshold']
    else:
        threshold = 0.005
 
    # Filter by Equipment
    equipment_list = ["CAM2P.3","CAM2P.4","CAM2P.5","MESO.1"]
    if equipment_filter == "scientifica": 
        equipment_list = ["CAM2P.3","CAM2P.4","CAM2P.5"]
        filter_string += '_scientifica'
    elif equipment_filter == "mesoscope":
        equipment_list = ["MESO.1"]
        filter_string += '_mesoscope'
    
    # Filter by Cell Type    
    cell_list = ['Sst-IRES-Cre','Slc17a7-IRES2-Cre','Vip-IRES-Cre']     
    if (cell_filter == "sst") or (cell_filter == "Sst-IRES-Cre"):
        cell_list = ['Sst-IRES-Cre']
        filter_string += '_sst'
    elif (cell_filter == "vip") or (cell_filter == "Vip-IRES-Cre"):
        cell_list = ['Vip-IRES-Cre']
        filter_string += '_vip'
    elif (cell_filter == "slc") or (cell_filter == "Slc17a7-IRES2-Cre"):
        cell_list = ['Slc17a7-IRES2-Cre']
        filter_string += '_slc'

    # Determine filename
    if session_filter != [1,2,3,4,5,6]:
        filter_string+= '_sessions_'+'_'.join([str(x) for x in session_filter])   
    if depth_filter !=[0,1000]:
        filter_string+='_depth_'+str(depth_filter[0])+'_'+str(depth_filter[1])
    if area_filter != ['VISp','VISl']:
        filter_string+='_area_'+'_'.join(area_filter)
    filename = os.path.join(run_params['fig_kernels_dir'],kernel+'_comparison_by_'+'_and_'.join(compare)+filter_string+'.png')

    # Applying hard thresholds to dataset
    weights = weights_df.query('(targeted_structure in @area_filter)& (cre_line in @cell_list)&(equipment_name in @equipment_list)&({0} in @session_filter) & (ophys_session_id not in @problem_sessions) & (imaging_depth < @depth_filter[1]) & (imaging_depth > @depth_filter[0])& (variance_explained_full > @threshold) & ({1} < @drop_threshold) & (familiar in @image_set)'.format(filter_sessions_on, kernel))

    # Set up time vectors.
    time_vec = np.arange(run_params['kernels'][kernel]['offset'], run_params['kernels'][kernel]['offset'] + run_params['kernels'][kernel]['length'],1/31)
    time_vec = np.round(time_vec,2)
    meso_time_vec = np.arange(run_params['kernels'][kernel]['offset'], run_params['kernels'][kernel]['offset'] + run_params['kernels'][kernel]['length'],1/11)#1/10.725)

    #return time_vec, meso_time_vec, weights
    # Plotting settings
    if ax is None:
        fig,ax=plt.subplots(figsize=(8,4))
    
    # Define color scheme for project
    colors = project_colors()

    # Define linestyles
    lines = {
        0:'-',
        1:'--',
        2:':',
        3:'-.',
        4:(0,(1,10)),
        5:(0,(5,10))
        }

    # Determine unique groups of cells by the categorical attributes in compare
    groups = list(weights.groupby(compare).groups.keys())
    if len(compare) >1:
        # Determine number of 2nd level attributes for linestyle definitions 
        num_2nd = len(list(weights[compare[1]].unique()))
   
    outputs={}
    # Iterate over groups of cells
    for dex,group in enumerate(groups):

        # Build color, linestyle, and query string for this group
        if len(compare) ==1:
            query_str = '({0} == @group)'.format(compare[0])
            linestyle = '-'
            color = colors.setdefault(group,(100/255,100/255,100/255)) 
        else:
            query_str = '&'.join(['('+x[0]+'==\"'+x[1]+'\")' for x in zip(compare,group)])
            linestyle = lines.setdefault(np.mod(dex,num_2nd),'-')
            color = colors.setdefault(group[0],(100/255,100/255,100/255)) 
    
        # Filter for this group, and plot
        weights_dfiltered = weights.query(query_str)[kernel+'_weights']
        k=plot_kernel_comparison_inner(ax,weights_dfiltered,group, color,linestyle, time_vec, meso_time_vec,plot_errors=plot_errors,normalize=normalize) 
        outputs[group]=k

    # Clean Plot, and add details
    ax.axhline(0, color='k',linestyle='--',alpha=0.25)
    ax.axvline(0, color='k',linestyle='--',alpha=0.25)
    if normalize:
        ax.set_ylabel('Kernel Weights \n(Normalized $\Delta$f/f)',fontsize=fs2)   
    else:
        ax.set_ylabel('Kernel Weights',fontsize=fs2)      
    ax.set_xlabel('Time (s)',fontsize=fs1)
    ax.set_xlim(time_vec[0],time_vec[-1])   
    add_stimulus_bars(ax,kernel,alpha=.1)
    plt.tick_params(axis='both',labelsize=fs2)
    if show_legend:
        ax.legend(loc='upper left',bbox_to_anchor=(1.05,1),title=' & '.join(compare),handlelength=4)
 
    ## Final Clean up and Save
    plt.tight_layout()
    if save_results:
        print('Figure Saved to: '+filename)
        plt.savefig(filename)
    if save_kernels:
        outputs['time'] = time_vec
        filename2 = os.path.join(run_params['fig_kernels_dir'],kernel+'_comparison_by_'+'_and_'.join(compare)+filter_string+'.pkl')
        print('Kernels Saved to: '+filename2)
        file_temp = open(filename2,'wb')
        pickle.dump(outputs, file_temp)
        file_temp.close()
    return outputs

def plot_kernel_comparison_inner(ax, df,label,color,linestyle,time_vec, meso_time_vec,plot_errors=True,linewidth=4,alpha=.25,normalize=False):
    '''
        Plots the average kernel for the cells in df
        
        ax, the axis to plot on
        df, series of cells with column that is the kernel to plot
        label, what to label this group of cells
        color, the line color for this group of cells
        linestyle, the line style for this group of cells
        time_vec, the time basis to plot on
        meso_time_vec, the time basis for mesoscope kernels (will be interpolated to time_vec)
        plot_errors (bool), if True, plots a shaded error bar
        linewidth, the width of the mean line
        alpha, the alpha for the shaded error bar
    '''

    # Normalize kernels, and interpolate to time_vec
    if normalize:
        df_norm = [x/np.max(np.abs(x)) for x in df[~df.isnull()].values]
    else:
        df_norm = [x for x in df[~df.isnull()].values]
    df_norm = [x if len(x) == len(time_vec) else scipy.interpolate.interp1d(meso_time_vec, x, fill_value="extrapolate", bounds_error=False)(time_vec) for x in df_norm]
    
    # Needed for stability
    if len(df_norm)>0:
        df_norm = np.vstack(df_norm)
    else:
        df_norm = np.empty((2,len(time_vec)))
        df_norm[:] = np.nan
    
    # Plot mean and error bar
    if plot_errors:
        ax.fill_between(time_vec, df_norm.mean(axis=0)-df_norm.std(axis=0)/np.sqrt(df_norm.shape[0]), df_norm.mean(axis=0)+df_norm.std(axis=0)/np.sqrt(df_norm.shape[0]),facecolor=color, alpha=alpha)   
    ax.plot(time_vec, df_norm.mean(axis=0),linestyle=linestyle,label=label,color=color,linewidth=linewidth)
    return df_norm.mean(axis=0)

def kernel_evaluation(weights_df, run_params, kernel, save_results=True, drop_threshold=0,normalize=True,drop_threshold_single=False,session_filter=[1,2,3,4,5,6],equipment_filter="all",mode='science',interpolate=True,depth_filter=[0,1000],problem_9c=False,problem_9d=False):  
    '''
        Plots the average kernel for each cell line. 
        Plots the heatmap of the kernels sorted by time. 
        Plots the distribution of dropout scores for this kernel.   
        Does that analysis for all cells, just cells with a significant variance_explained, and just cells with a significant dropout score. 

        INPUTS:
        run_params              = glm_params.load_run_params(<version>) 
        results_pivoted         = gat.build_pivoted_results_summary('adj_fraction_change_from_full',results_summary=results)
        weights_df              = gat.build_weights_df(run_params, results_pivoted)
        kernel                  The name of the kernel to be plotted
        save_results            if True, saves a figure to the directory in run_params['output_dir']
        drop_threshold,         the minimum adj_fraction_change_from_full for the dropout model of just dropping this kernel
        normalize,              if True, normalizes each cell to np.max(np.abs(x))
        drop_threshold_single,  if True, applies drop_threshold to single-<kernel> instead of <kernel> dropout model
        session_filter,         The list of session numbers to include
        equipment_filter,       "scientifica" or "mesoscope" filter, anything else plots both
        mode,                   if "diagnostic" then it plots marina's suggestions for kernel length in red. Otherwise does nothing
        interpolate,            if True, then interpolates mesoscope data onto scientifica timebase. This value is forced to True if plotting a mix of the two datasets. 
        
    '''

    # Filter out Mesoscope and make time basis 
    version = run_params['version']
    filter_string = ''
    problem_sessions = get_problem_sessions()

    if 'dropout_threshold' in run_params:
        threshold = run_params['dropout_threshold']
    else:
        threshold = 0.005

    if equipment_filter == "scientifica": 
        weights = weights_df.query('(equipment_name in ["CAM2P.3","CAM2P.4","CAM2P.5"]) & (session_number in @session_filter) & (ophys_session_id not in @problem_sessions) & (imaging_depth < @depth_filter[1]) & (imaging_depth > @depth_filter[0]) ')
        filter_string+='_scientifica'
    elif equipment_filter == "mesoscope":
        weights = weights_df.query('(equipment_name in ["MESO.1"]) & (session_number in @session_filter) & (ophys_session_id not in @problem_sessions)& (imaging_depth < @depth_filter[1]) & (imaging_depth > @depth_filter[0]) ')   
        filter_string+='_mesoscope'
    else:
        weights = weights_df.query('(session_number in @session_filter) & (ophys_session_id not in @problem_sessions) & (imaging_depth < @depth_filter[1]) & (imaging_depth > @depth_filter[0])')
        if not interpolate:
            print('Forcing interpolate=True because we have mixed scientifica and mesoscope data')
            interpolate=True

    # Set up time vectors.
    # Mesoscope sessions have not been interpolated onto the right time basis yet
    time_vec = np.arange(run_params['kernels'][kernel]['offset'], run_params['kernels'][kernel]['offset'] + run_params['kernels'][kernel]['length'],1/31)
    time_vec = np.round(time_vec,2)
    meso_time_vec = np.arange(run_params['kernels'][kernel]['offset'], run_params['kernels'][kernel]['offset'] + run_params['kernels'][kernel]['length'],1/11)#1/10.725)
    if (equipment_filter == "mesoscope") & (not interpolate):
        time_vec = meso_time_vec

    if mode == 'diagnostic':
        suggestions = pd.read_csv('/allen/programs/braintv/workgroups/nc-ophys/alex.piet/glm_figs/kernels_and_dropouts_MG_suggestions.csv',engine='python').set_index('Unnamed: 0')
        suggestions.index.name=None
        if isinstance(suggestions.loc[kernel]['MG suggestion'],str):
            x = suggestions.loc[kernel]['MG suggestion']
            start = float(x[1:-1].split(',')[0].replace(' ',''))
            end = float(x[1:-1].split(',')[1].replace(' ',''))
        else: 
            start = time_vec[0]
            end = time_vec[-1]
 
    # Plotting settings
    colors = project_colors()
    line_alpha = 0.25
    width=0.25

    # Determine filename
    if not normalize:
        filter_string+='_unnormalized'
    if session_filter != [1,2,3,4,5,6]:
        filter_string+= '_sessions_'+'_'.join([str(x) for x in session_filter])   
    if mode == "diagnostic":
        filter_string+='_suggestions' 
    if depth_filter !=[0,1000]:
        filter_string+='_depth_'+str(depth_filter[0])+'_'+str(depth_filter[1])
    filename = os.path.join(run_params['fig_kernels_dir'],kernel+'_analysis'+filter_string+'.png')

    # Get all cells data and plot Average Trajectories
    fig,ax=plt.subplots(3,3,figsize=(12,9))
    sst_weights = weights.query('cre_line == "Sst-IRES-Cre"')[kernel+'_weights']
    vip_weights = weights.query('cre_line == "Vip-IRES-Cre"')[kernel+'_weights']
    slc_weights = weights.query('cre_line == "Slc17a7-IRES2-Cre"')[kernel+'_weights']
    
    if normalize:
        sst = [x/np.max(np.abs(x)) for x in sst_weights[~sst_weights.isnull()].values if np.max(np.abs(x)) > 0]
        vip = [x/np.max(np.abs(x)) for x in vip_weights[~vip_weights.isnull()].values if np.max(np.abs(x)) > 0]
        slc = [x/np.max(np.abs(x)) for x in slc_weights[~slc_weights.isnull()].values if np.max(np.abs(x)) > 0]
    else:
        sst = [x for x in sst_weights[~sst_weights.isnull()].values if np.max(np.abs(x)) > 0]
        vip = [x for x in vip_weights[~vip_weights.isnull()].values if np.max(np.abs(x)) > 0]
        slc = [x for x in slc_weights[~slc_weights.isnull()].values if np.max(np.abs(x)) > 0]
     
    # Interpolate Mesoscope
    # Doing interpolation step here because we have removed the NaN results
    if interpolate:
        sst = [x if len(x) == len(time_vec) else scipy.interpolate.interp1d(meso_time_vec, x, fill_value="extrapolate", bounds_error=False)(time_vec) for x in sst]
        vip = [x if len(x) == len(time_vec) else scipy.interpolate.interp1d(meso_time_vec, x, fill_value="extrapolate", bounds_error=False)(time_vec) for x in vip]
        slc = [x if len(x) == len(time_vec) else scipy.interpolate.interp1d(meso_time_vec, x, fill_value="extrapolate", bounds_error=False)(time_vec) for x in slc]
 
    # Make into 2D array, but only if we have results.
    # Else make a 2D array of NaNs 
    if len(sst)>0:
        sst = np.vstack(sst)
    else:
        sst = np.empty((2,len(time_vec)))
        sst[:] = np.nan
    if len(vip)>0:
        vip = np.vstack(vip)
    else:
        vip = np.empty((2,len(time_vec)))
        vip[:] = np.nan
    if len(slc)>0:
        slc = np.vstack(slc)
    else:
        slc = np.empty((2,len(time_vec)))
        slc[:] = np.nan

    # Plot
    ax[0,0].fill_between(time_vec, sst.mean(axis=0)-sst.std(axis=0), sst.mean(axis=0)+sst.std(axis=0),facecolor=colors['sst'], alpha=0.1)   
    ax[0,0].fill_between(time_vec, vip.mean(axis=0)-vip.std(axis=0), vip.mean(axis=0)+vip.std(axis=0),facecolor=colors['vip'], alpha=0.1)    
    ax[0,0].fill_between(time_vec, slc.mean(axis=0)-slc.std(axis=0), slc.mean(axis=0)+slc.std(axis=0),facecolor=colors['slc'], alpha=0.1)    
    ax[0,0].plot(time_vec, sst.mean(axis=0),label='SST',color=colors['sst'])
    ax[0,0].plot(time_vec, vip.mean(axis=0),label='VIP',color=colors['vip'])
    ax[0,0].plot(time_vec, slc.mean(axis=0),label='SLC',color=colors['slc'])
    ax[0,0].axhline(0, color='k',linestyle='--',alpha=line_alpha)
    ax[0,0].axvline(0, color='k',linestyle='--',alpha=line_alpha)
    if mode == 'diagnostic':
        ax[0,0].axvline(start, color='r',linestyle='-')
        ax[0,0].axvline(end, color='r',linestyle='-')
    if normalize:
        ax[0,0].set_ylabel('Weights (Normalized df/f)')
    else:
        ax[0,0].set_ylabel('Weights (df/f)')
    ax[0,0].set_xlabel('Time (s)')
    ax[0,0].legend()
    ax[0,0].set_title('Average kernel')
    if mode == 'diagnostic':
        ax[0,0].set_xlim(np.min([start-.1,time_vec[0]]),np.max([end+.1,time_vec[-1]]))
    else:
        ax[0,0].set_xlim(time_vec[0],time_vec[-1])   
    add_stimulus_bars(ax[0,0],kernel)
    sst = sst.T
    vip = vip.T
    slc = slc.T

    # Get Full model filtered data, and plot average kernels
    sst_weights_filtered = weights.query('cre_line == "Sst-IRES-Cre" & variance_explained_full > @threshold')[kernel+'_weights']
    vip_weights_filtered = weights.query('cre_line == "Vip-IRES-Cre" & variance_explained_full > @threshold')[kernel+'_weights']
    slc_weights_filtered = weights.query('cre_line == "Slc17a7-IRES2-Cre" & variance_explained_full > @threshold')[kernel+'_weights']
    if normalize: 
        sst_f = [x/np.max(np.abs(x)) for x in sst_weights_filtered[~sst_weights_filtered.isnull()].values if np.max(np.abs(x)) > 0]
        vip_f = [x/np.max(np.abs(x)) for x in vip_weights_filtered[~vip_weights_filtered.isnull()].values if np.max(np.abs(x)) > 0]
        slc_f = [x/np.max(np.abs(x)) for x in slc_weights_filtered[~slc_weights_filtered.isnull()].values if np.max(np.abs(x)) > 0]
    else:
        sst_f = [x for x in sst_weights_filtered[~sst_weights_filtered.isnull()].values if np.max(np.abs(x)) > 0]
        vip_f = [x for x in vip_weights_filtered[~vip_weights_filtered.isnull()].values if np.max(np.abs(x)) > 0]
        slc_f = [x for x in slc_weights_filtered[~slc_weights_filtered.isnull()].values if np.max(np.abs(x)) > 0]

    # Interpolate Mesoscope
    if interpolate:
        sst_f = [x if len(x) == len(time_vec) else scipy.interpolate.interp1d(meso_time_vec, x, fill_value="extrapolate", bounds_error=False)(time_vec) for x in sst_f]
        vip_f = [x if len(x) == len(time_vec) else scipy.interpolate.interp1d(meso_time_vec, x, fill_value="extrapolate", bounds_error=False)(time_vec) for x in vip_f]
        slc_f = [x if len(x) == len(time_vec) else scipy.interpolate.interp1d(meso_time_vec, x, fill_value="extrapolate", bounds_error=False)(time_vec) for x in slc_f] 

    if len(sst_f)>0:
        sst_f = np.vstack(sst_f)
    else:
        sst_f = np.empty((2,len(time_vec)))
        sst_f[:] = np.nan
    if len(vip_f)>0:
        vip_f = np.vstack(vip_f)
    else:
        vip_f = np.empty((2,len(time_vec)))
        vip_f[:] = np.nan
    if len(slc_f)>0:
        slc_f = np.vstack(slc_f)
    else:
        slc_f = np.empty((2,len(time_vec)))
        slc_f[:] = np.nan
    ax[1,0].fill_between(time_vec, sst_f.mean(axis=0)-sst_f.std(axis=0), sst_f.mean(axis=0)+sst_f.std(axis=0),facecolor=colors['sst'], alpha=0.1)   
    ax[1,0].fill_between(time_vec, vip_f.mean(axis=0)-vip_f.std(axis=0), vip_f.mean(axis=0)+vip_f.std(axis=0),facecolor=colors['vip'], alpha=0.1)    
    ax[1,0].fill_between(time_vec, slc_f.mean(axis=0)-slc_f.std(axis=0), slc_f.mean(axis=0)+slc_f.std(axis=0),facecolor=colors['slc'], alpha=0.1)    
    ax[1,0].plot(time_vec, sst_f.mean(axis=0),label='SST',color=colors['sst'])
    ax[1,0].plot(time_vec, vip_f.mean(axis=0),label='VIP',color=colors['vip'])
    ax[1,0].plot(time_vec, slc_f.mean(axis=0),label='SLC',color=colors['slc'])
    ax[1,0].axhline(0, color='k',linestyle='--',alpha=line_alpha)
    ax[1,0].axvline(0, color='k',linestyle='--',alpha=line_alpha)
    if mode == 'diagnostic':
        ax[1,0].axvline(start, color='r',linestyle='-')
        ax[1,0].axvline(end, color='r',linestyle='-')
    if normalize:
        ax[1,0].set_ylabel('Weights (Normalized df/f)')
    else:
        ax[1,0].set_ylabel('Weights (df/f)')
    ax[1,0].set_xlabel('Time (s)')
    ax[1,0].legend()
    ax[1,0].set_title('Filtered on Full Model')
    if mode == 'diagnostic':
        ax[1,0].set_xlim(np.min([start-.1,time_vec[0]]),np.max([end+.1,time_vec[-1]]))
    else:
        ax[1,0].set_xlim(time_vec[0],time_vec[-1])   
    add_stimulus_bars(ax[1,0],kernel)
    sst_f = sst_f.T
    vip_f = vip_f.T
    slc_f = slc_f.T

    # Get Dropout filtered data, and plot average kernels
    if drop_threshold_single:
        sst_weights_dfiltered = weights.query('(cre_line == "Sst-IRES-Cre") & (variance_explained_full > @threshold)')
        vip_weights_dfiltered = weights.query('(cre_line == "Vip-IRES-Cre") & (variance_explained_full > @threshold)')
        slc_weights_dfiltered = weights.query('(cre_line == "Slc17a7-IRES2-Cre") & (variance_explained_full > @threshold)')
        sst_weights_dfiltered = sst_weights_dfiltered[sst_weights_dfiltered['single-'+kernel] < drop_threshold][kernel+'_weights']
        vip_weights_dfiltered = vip_weights_dfiltered[vip_weights_dfiltered['single-'+kernel] < drop_threshold][kernel+'_weights']
        slc_weights_dfiltered = slc_weights_dfiltered[slc_weights_dfiltered['single-'+kernel] < drop_threshold][kernel+'_weights']
    else:
        sst_weights_dfiltered = weights.query('(cre_line == "Sst-IRES-Cre") & (variance_explained_full > @threshold) & ({0} < @drop_threshold)'.format(kernel))[kernel+'_weights']
        vip_weights_dfiltered = weights.query('(cre_line == "Vip-IRES-Cre") & (variance_explained_full > @threshold) & ({0} < @drop_threshold)'.format(kernel))[kernel+'_weights']
        slc_weights_dfiltered = weights.query('(cre_line == "Slc17a7-IRES2-Cre") & (variance_explained_full > @threshold) & ({0} < @drop_threshold)'.format(kernel))[kernel+'_weights']

    if normalize:
        sst_df = [x/np.max(np.abs(x)) for x in sst_weights_dfiltered[~sst_weights_dfiltered.isnull()].values]

        vip_df = [x/np.max(np.abs(x)) for x in vip_weights_dfiltered[~vip_weights_dfiltered.isnull()].values]
        slc_df = [x/np.max(np.abs(x)) for x in slc_weights_dfiltered[~slc_weights_dfiltered.isnull()].values]
    else:
        sst_df = [x for x in sst_weights_dfiltered[~sst_weights_dfiltered.isnull()].values]
        vip_df = [x for x in vip_weights_dfiltered[~vip_weights_dfiltered.isnull()].values]
        slc_df = [x for x in slc_weights_dfiltered[~slc_weights_dfiltered.isnull()].values] 

    # Interpolate Mesoscope
    if interpolate:
        sst_df = [x if len(x) == len(time_vec) else scipy.interpolate.interp1d(meso_time_vec, x, fill_value="extrapolate", bounds_error=False)(time_vec) for x in sst_df]
        vip_df = [x if len(x) == len(time_vec) else scipy.interpolate.interp1d(meso_time_vec, x, fill_value="extrapolate", bounds_error=False)(time_vec) for x in vip_df]
        slc_df = [x if len(x) == len(time_vec) else scipy.interpolate.interp1d(meso_time_vec, x, fill_value="extrapolate", bounds_error=False)(time_vec) for x in slc_df] 
 
    if len(sst_df)>0:
        sst_df = np.vstack(sst_df)
    else:
        sst_df = np.empty((2,len(time_vec)))
        sst_df[:] = np.nan
    if len(vip_df)>0:
        vip_df = np.vstack(vip_df)
    else:
        vip_df = np.empty((2,len(time_vec)))
        vip_df[:] = np.nan
    if len(slc_df)>0:
        slc_df = np.vstack(slc_df)
    else:
        slc_df = np.empty((2,len(time_vec)))
        slc_df[:] = np.nan

    ax[2,0].fill_between(time_vec, sst_df.mean(axis=0)-sst_df.std(axis=0), sst_df.mean(axis=0)+sst_df.std(axis=0),facecolor=colors['sst'], alpha=0.1)   
    ax[2,0].fill_between(time_vec, vip_df.mean(axis=0)-vip_df.std(axis=0), vip_df.mean(axis=0)+vip_df.std(axis=0),facecolor=colors['vip'], alpha=0.1)    
    ax[2,0].fill_between(time_vec, slc_df.mean(axis=0)-slc_df.std(axis=0), slc_df.mean(axis=0)+slc_df.std(axis=0),facecolor=colors['slc'], alpha=0.1)    
    ax[2,0].plot(time_vec, sst_df.mean(axis=0),label='SST',color=colors['sst'])
    ax[2,0].plot(time_vec, vip_df.mean(axis=0),label='VIP',color=colors['vip'])
    ax[2,0].plot(time_vec, slc_df.mean(axis=0),label='SLC',color=colors['slc'])
    ax[2,0].axhline(0, color='k',linestyle='--',alpha=line_alpha)
    ax[2,0].axvline(0, color='k',linestyle='--',alpha=line_alpha)
    if mode == 'diagnostic':
        ax[2,0].axvline(start, color='r',linestyle='-')
        ax[2,0].axvline(end, color='r',linestyle='-')
    if normalize:
        ax[2,0].set_ylabel('Weights (Normalized df/f)')   
    else:
        ax[2,0].set_ylabel('Weights (df/f)')
    ax[2,0].set_xlabel('Time (s)')
    ax[2,0].legend()
    ax[2,0].set_title('Filtered on Dropout')
    if mode == 'diagnostic':
        ax[2,0].set_xlim(np.min([start-.1,time_vec[0]]),np.max([end+.1,time_vec[-1]]))
    else:
        ax[2,0].set_xlim(time_vec[0],time_vec[-1])   
    add_stimulus_bars(ax[2,0],kernel)
    sst_df = sst_df.T
    vip_df = vip_df.T
    slc_df = slc_df.T

    # Plot Heat maps
    sst_sorted = sst[:,np.argsort(np.argmax(sst,axis=0))]
    vip_sorted = vip[:,np.argsort(np.argmax(vip,axis=0))]
    slc_sorted = slc[:,np.argsort(np.argmax(slc,axis=0))]
    weights_sorted = np.hstack([slc_sorted,sst_sorted, vip_sorted])
    cbar = ax[0,1].imshow(weights_sorted.T,aspect='auto',extent=[time_vec[0], time_vec[-1], 0, np.shape(weights_sorted)[1]],cmap='bwr')
    cbar.set_clim(-np.nanpercentile(np.abs(weights_sorted),95),np.nanpercentile(np.abs(weights_sorted),95))
    color_bar=fig.colorbar(cbar, ax=ax[0,1])
    if normalize:
        color_bar.ax.set_ylabel('Normalized Weights')
    else:
        color_bar.ax.set_ylabel('Weights')   
    ax[0,1].set_ylabel('{0} Cells'.format(np.shape(weights_sorted)[1]))
    ax[0,1].set_xlabel('Time (s)')
    ax[0,1].axhline(np.shape(vip)[1],color='k',linewidth='1')
    ax[0,1].axhline(np.shape(vip)[1] + np.shape(sst)[1],color='k',linewidth='1')
    ax[0,1].set_yticks([np.shape(vip)[1]/2,np.shape(vip)[1]+np.shape(sst)[1]/2, np.shape(vip)[1]+np.shape(sst)[1]+np.shape(slc)[1]/2])
    ax[0,1].set_yticklabels(['Vip','Sst','Slc'])
    ax[0,1].set_title(kernel)

    # Plot Heatmap of filtered cells
    sst_sorted_f = sst_f[:,np.argsort(np.argmax(sst_f,axis=0))]
    vip_sorted_f = vip_f[:,np.argsort(np.argmax(vip_f,axis=0))]
    slc_sorted_f = slc_f[:,np.argsort(np.argmax(slc_f,axis=0))]
    weights_sorted_f = np.hstack([slc_sorted_f,sst_sorted_f, vip_sorted_f])
    cbar = ax[1,1].imshow(weights_sorted_f.T,aspect='auto',extent=[time_vec[0], time_vec[-1], 0, np.shape(weights_sorted_f)[1]],cmap='bwr')
    cbar.set_clim(-np.nanpercentile(np.abs(weights_sorted_f),95),np.nanpercentile(np.abs(weights_sorted_f),95))
    color_bar = fig.colorbar(cbar, ax=ax[1,1])
    if normalize:
        color_bar.ax.set_ylabel('Normalized Weights')
    else:
        color_bar.ax.set_ylabel('Weights')   
    ax[1,1].set_ylabel('{0} Cells'.format(np.shape(weights_sorted_f)[1]))
    ax[1,1].set_xlabel('Time (s)')
    ax[1,1].axhline(np.shape(vip_f)[1],color='k',linewidth='1')
    ax[1,1].axhline(np.shape(vip_f)[1] + np.shape(sst_f)[1],color='k',linewidth='1')
    ax[1,1].set_yticks([np.shape(vip_f)[1]/2,np.shape(vip_f)[1]+np.shape(sst_f)[1]/2, np.shape(vip_f)[1]+np.shape(sst_f)[1]+np.shape(slc_f)[1]/2])
    ax[1,1].set_yticklabels(['Vip','Sst','Slc'])
    ax[1,1].set_title('Filtered on Full Model')

    # Plot Heatmap of filtered cells
    sst_sorted_df = sst_df[:,np.argsort(np.argmax(sst_df,axis=0))]
    vip_sorted_df = vip_df[:,np.argsort(np.argmax(vip_df,axis=0))]
    slc_sorted_df = slc_df[:,np.argsort(np.argmax(slc_df,axis=0))]
    weights_sorted_df = np.hstack([slc_sorted_df,sst_sorted_df, vip_sorted_df])
    cbar = ax[2,1].imshow(weights_sorted_df.T,aspect='auto',extent=[time_vec[0], time_vec[-1], 0, np.shape(weights_sorted_df)[1]],cmap='bwr')
    cbar.set_clim(-np.nanpercentile(np.abs(weights_sorted_df),95),np.nanpercentile(np.abs(weights_sorted_df),95))
    color_bar = fig.colorbar(cbar, ax=ax[2,1])
    if normalize:
        color_bar.ax.set_ylabel('Normalized Weights')
    else:
        color_bar.ax.set_ylabel('Weights')   
    ax[2,1].set_ylabel('{0} Cells'.format(np.shape(weights_sorted_df)[1]))
    ax[2,1].set_xlabel('Time (s)')
    ax[2,1].axhline(np.shape(vip_df)[1],color='k',linewidth='1')
    ax[2,1].axhline(np.shape(vip_df)[1] + np.shape(sst_df)[1],color='k',linewidth='1')
    ax[2,1].set_yticks([np.shape(vip_df)[1]/2,np.shape(vip_df)[1]+np.shape(sst_df)[1]/2, np.shape(vip_df)[1]+np.shape(sst_df)[1]+np.shape(slc_df)[1]/2])
    ax[2,1].set_yticklabels(['Vip','Sst','Slc'])
    ax[2,1].set_title('Filtered on Dropout')

    ## Right Column, Dropout Scores 
    # Make list of dropouts that contain this kernel
    drop_list = [d for d in run_params['dropouts'].keys() if (
                    (run_params['dropouts'][d]['is_single']) & (kernel in run_params['dropouts'][d]['kernels'])) 
                    or ((not run_params['dropouts'][d]['is_single']) & (kernel in run_params['dropouts'][d]['dropped_kernels']))]
    medianprops = dict(color='k')
    
    # All Cells
    # For each dropout, plot the score distribution by cre line 
    for index, dropout in enumerate(drop_list):
        drop_sst = weights.query('cre_line=="Sst-IRES-Cre"')[dropout]
        drop_vip = weights.query('cre_line=="Vip-IRES-Cre"')[dropout]
        drop_slc = weights.query('cre_line=="Slc17a7-IRES2-Cre"')[dropout]
        drop_sst = drop_sst[~drop_sst.isnull()].values
        drop_vip = drop_vip[~drop_vip.isnull()].values
        drop_slc = drop_slc[~drop_slc.isnull()].values
        drops = ax[0,2].boxplot([drop_sst,drop_vip,drop_slc],
                                positions=[index-width,index,index+width],
                                labels=['SST','VIP','SLC'],
                                showfliers=False,
                                patch_artist=True,
                                medianprops=medianprops,
                                widths=.2)
        for patch, color in zip(drops['boxes'],[colors['sst'],colors['vip'],colors['slc']]):
            patch.set_facecolor(color)

    # Clean up plot
    num_cells = len(drop_sst)+len(drop_slc)+len(drop_vip)
    ax[0,2].set_ylabel('Adj. Fraction from Full \n'+str(num_cells)+' cells')
    ax[0,2].set_xticks(np.arange(0,len(drop_list)))
    ax[0,2].set_xticklabels(drop_list,rotation=60,fontsize=8,ha='right')
    ax[0,2].axhline(0,color='k',linestyle='--',alpha=line_alpha)
    ax[0,2].set_ylim(-1.05,.05)
    ax[0,2].set_title('Dropout Scores')

    # Filtered by Full model
    # For each dropout, plot score
    for index, dropout in enumerate(drop_list):
        drop_sst = weights.query('cre_line=="Sst-IRES-Cre" & variance_explained_full > @threshold')[dropout]
        drop_vip = weights.query('cre_line=="Vip-IRES-Cre" & variance_explained_full > @threshold')[dropout]
        drop_slc = weights.query('cre_line=="Slc17a7-IRES2-Cre" & variance_explained_full > @threshold')[dropout]
        drop_sst = drop_sst[~drop_sst.isnull()].values
        drop_vip = drop_vip[~drop_vip.isnull()].values
        drop_slc = drop_slc[~drop_slc.isnull()].values
        drops = ax[1,2].boxplot([drop_sst,drop_vip,drop_slc],
                                positions=[index-width,index,index+width],
                                labels=['SST','VIP','SLC'],
                                showfliers=False,
                                patch_artist=True,
                                medianprops=medianprops,
                                widths=.2)
        for patch, color in zip(drops['boxes'],[colors['sst'],colors['vip'],colors['slc']]):
            patch.set_facecolor(color)

    # Clean up plot
    num_cells = len(drop_sst)+len(drop_slc)+len(drop_vip)
    ax[1,2].set_ylabel('Adj. Fraction from Full \n'+str(num_cells)+' cells')
    ax[1,2].set_xticks(np.arange(0,len(drop_list)))
    ax[1,2].set_xticklabels(drop_list,rotation=60,fontsize=8,ha='right')
    ax[1,2].axhline(0,color='k',linestyle='--',alpha=line_alpha)
    ax[1,2].set_ylim(-1.05,.05)
    ax[1,2].set_title('Filter on Full Model')

    # Filtered by Dropout Score
    # For each dropout, plot score
    for index, dropout in enumerate(drop_list):
        if drop_threshold_single:
            drop_sst = weights.query('(cre_line == "Sst-IRES-Cre") & (variance_explained_full > @threshold)')
            drop_vip = weights.query('(cre_line == "Vip-IRES-Cre") & (variance_explained_full > @threshold)')
            drop_slc = weights.query('(cre_line == "Slc17a7-IRES2-Cre") & (variance_explained_full > @threshold)')
            drop_sst = drop_sst[drop_sst['single-'+kernel] < drop_threshold][dropout].values
            drop_vip = drop_vip[drop_vip['single-'+kernel] < drop_threshold][dropout].values
            drop_slc = drop_slc[drop_slc['single-'+kernel] < drop_threshold][dropout].values
        else:
            drop_sst = weights.query('(cre_line == "Sst-IRES-Cre") & (variance_explained_full > @threshold) & ({0} < @drop_threshold)'.format(kernel))[dropout].values
            drop_vip = weights.query('(cre_line == "Vip-IRES-Cre") & (variance_explained_full > @threshold) & ({0} < @drop_threshold)'.format(kernel))[dropout].values
            drop_slc = weights.query('(cre_line == "Slc17a7-IRES2-Cre") & (variance_explained_full > @threshold) & ({0} < @drop_threshold)'.format(kernel))[dropout].values
        drops = ax[2,2].boxplot([drop_sst,drop_vip,drop_slc],
                                positions=[index-width,index,index+width],
                                labels=['SST','VIP','SLC'],
                                showfliers=False,
                                patch_artist=True,
                                medianprops=medianprops,
                                widths=.2)
        for patch, color in zip(drops['boxes'],[colors['sst'],colors['vip'],colors['slc']]):
            patch.set_facecolor(color)

    # Clean Up Plot
    num_cells = len(drop_sst)+len(drop_slc)+len(drop_vip)
    ax[2,2].set_ylabel('Adj. Fraction from Full \n'+str(num_cells)+' cells')
    ax[2,2].set_xticks(np.arange(0,len(drop_list)))
    ax[2,2].set_xticklabels(drop_list,rotation=60,fontsize=8,ha='right')
    ax[2,2].axhline(0,color='k',linestyle='--',alpha=line_alpha)
    ax[2,2].set_ylim(-1.05,.05)
    ax[2,2].set_title('Filter on Dropout Score')
    ax[2,2].axhline(drop_threshold, color='r',linestyle='--', alpha=line_alpha)

    
    ## Final Clean up and Save
    plt.tight_layout()
    if save_results:
        print('Figure Saved to: '+filename)
        plt.savefig(filename) 

def all_kernels_evaluation(weights_df, run_params, drop_threshold=0,normalize=True, drop_threshold_single=False,session_filter=[1,2,3,4,5,6],equipment_filter="all",mode='science',depth_filter=[0,1000]): 
    '''
        Makes the analysis plots for all kernels in this model version. Excludes intercept and time kernels
                
        INPUTS:
        Same as kernel_evaluation
        
        SAVES:
        a figure for each kernel    

    '''
    kernels = set(run_params['kernels'].keys())
    kernels.remove('intercept')
    kernels.remove('time')
    crashed = set()
    for k in kernels:
        try:
            kernel_evaluation(weights_df, run_params, k, save_results=True, drop_threshold=drop_threshold,
                normalize=normalize,drop_threshold_single=drop_threshold_single,
                session_filter=session_filter, equipment_filter=equipment_filter,mode=mode,depth_filter=depth_filter)
            plt.close(plt.gcf().number)
        except:
            crashed.add(k)
            plt.close(plt.gcf().number)

    for k in crashed:
        print('Crashed - '+k) 

def add_stimulus_bars(ax, kernel,alpha=0.25):
    '''
        Adds stimulus bars to the given axis, but only for certain kernels 
    '''
    # Check if this is an image aligned kernel
    if kernel in ['change','hits','misses','false_alarms','omissions','image_expectation','image','image0','image1','image2','image3','image4','image5','image6','image7','avg_image']:
        # Define timepoints of stimuli
        lims = ax.get_xlim()
        times = set(np.concatenate([np.arange(0,lims[1],0.75),np.arange(-0.75,lims[0]-0.001,-0.75)]))
        if kernel == 'omissions':
            # For omissions, remove omitted stimuli
            times.remove(0.0)
        if kernel in ['change','hits','misses','false_alarms']:
            # For change aligned kernels, plot the two stimuli different colors
            for flash_start in times:
                if flash_start < 0:
                    ax.axvspan(flash_start,flash_start+0.25,color='green',alpha=alpha,zorder=-np.inf)                   
                else:
                    ax.axvspan(flash_start,flash_start+0.25,color='blue',alpha=alpha,zorder=-np.inf)                   
        else:
            # Normal case, just plot all the same color
            for flash_start in times:
                ax.axvspan(flash_start,flash_start+0.25,color='blue',alpha=alpha,zorder=-np.inf)
         
def plot_over_fitting(full_results, dropout,save_file=""):
    ''' 
        Plots an evaluation of how this dropout model contributed to overfitting. 

        INPUTS:
        full_results, with overfitting values
            full_results = gat.retrieve_results(search_dict={'glm_version':version}, results_type='full')
            gat.compute_over_fitting_proportion(full_results,run_params)
        dropout, (str) name of dropout to plot
        save_file (str), if not empty will save figure to that location
    
        SAVES:
        a figure to the location specified by save_file, if not the empty string
     
    '''
    # Set Up Figure. Only two panels for the full model
    if dropout == "Full":
        fig, ax = plt.subplots(1,2,figsize=(8,4))   
    else:
        fig, ax = plt.subplots(1,3,figsize=(12,4))
    
    # First panel, relationship between variance explained and overfitting proportion
    ax[0].plot(full_results[dropout+'__avg_cv_var_test'], full_results[dropout+'__over_fit'],'ko',alpha=.1)
    ax[0].set_xlim(0,1)
    ax[0].set_ylim(0,1)
    ax[0].set_ylabel('Overfitting Proportion: '+dropout)
    ax[0].set_xlabel('Test Variance Explained')
    
    # Second panel, histogram of overfitting proportion, with mean/median marked
    hist_output = ax[1].hist(full_results[dropout+'__over_fit'],100)
    ax[1].set_xlim(0,1)
    ax[1].set_ylim(0,1.25*np.max(hist_output[0][:-1]))
    ax[1].plot(np.mean(full_results[dropout+'__over_fit']), 1.1*np.max(hist_output[0][:-1]),'rv',markerfacecolor='none',label='Mean All Cells')
    ax[1].plot(np.mean(full_results[dropout+'__over_fit'][full_results[dropout+'__over_fit']<1]), 1.1*np.max(hist_output[0][:-1]),'rv',label='Mean Exclude overfit=1 cells')
    ax[1].plot(np.median(full_results[dropout+'__over_fit']), 1.1*np.max(hist_output[0][:-1]),'bv',markerfacecolor='none',label='Median All Cells')
    ax[1].plot(np.median(full_results[dropout+'__over_fit'][full_results[dropout+'__over_fit']<1]), 1.1*np.max(hist_output[0][:-1]),'bv',label='Median Exclude overfit=1 cells')
    ax[1].set_ylabel('Count')
    ax[1].set_xlabel('Overfitting Proportion: '+dropout)
    ax[1].legend(loc='lower right')
    
    # Third panel, distribution of dropout_overfitting_proportion compared to full model
    if dropout != "Full":
        ax[2].hist(full_results[dropout+'__dropout_overfit_proportion'].where(lambda x: (x<1)&(x>-1)),100)
        ax[2].axvline(full_results[dropout+'__dropout_overfit_proportion'].where(lambda x: (x<1)&(x>-1)).median(),color='r',linestyle='--')
        ax[2].set_xlim(-1,1)

    # Clean up and save
    plt.tight_layout()
    if save_file !="":
        save_file = os.path.join(save_file, dropout+'.png')
        plt.savefig(save_file)

def plot_over_fitting_summary(full_results, run_params, plot_dropouts=True):
    '''
        Plots a summary figure that shows which kernels were the most responsible for overfitting.
        
        INPUTS:
        full_results, with overfitting values
            full_results = gat.retrieve_results(search_dict={'glm_version':version}, results_type='full')
            gat.compute_over_fitting_proportion(full_results,run_params)
        run_params, the parameter dictionary for this model version
        
        SAVES:
        a summary figure
    '''
    # Set up
    plt.figure(figsize=(6,6))
    p = []
    labels = [] 

    # Iterate over model dropouts, and get mean overfitting proportion
    if plot_dropouts:
        plot_list = run_params['dropouts'].keys()
    else:
        plot_list = run_params['kernels'].keys()
    for index,d in enumerate(plot_list):
        if (d != "Full")&(not d.startswith('single-')):
            if d+'__dropout_overfit_proportion' in full_results:
                p.append(np.mean(full_results[d+'__dropout_overfit_proportion'].where(lambda x: (x<1)&(x>-1))))        
                labels.append(d)
    
    # Sort by proportion, and save order for yticks
    sort_labels=[]
    for index,x in enumerate(sorted(zip(p,labels))):
        plt.plot(x[0],index,'ko')
        sort_labels.append(x[1])

    # Clean up plot and save
    plt.yticks(range(0,len(sort_labels)),labels=sort_labels)
    plt.xlabel('Avg. Overfitting fraction from kernel')
    plt.axvline(0,color='k',alpha=.25)
    plt.tight_layout()
    filename = os.path.join(run_params['fig_overfitting_dir'],'over_fitting_summary.png')
    plt.savefig(filename)

def plot_all_over_fitting(full_results, run_params):
    '''
        Iterates over all the dropouts and plots the over_fitting_proportion
    
        INPUTS:
        full_results, with overfitting values
            full_results = gat.retrieve_results(search_dict={'glm_version':version}, results_type='full')
            gat.compute_over_fitting_proportion(full_results,run_params)
        run_params, the parameter dictionary for this run, used for where to save and which dropouts to plot

        SAVES:
        a collection of figures
    '''
    # Iterate over model dropouts
    for d in run_params['dropouts']:
        try:
            # Plot each dropout
            plot_over_fitting(full_results, d,save_file=run_params['fig_overfitting_dir'])
            plt.close(plt.gcf().number)
        except:
            # Plot crashed for some reason, print error and move on
            print('crashed - '+d)
            plt.close(plt.gcf().number)

def plot_top_level_dropouts(results_pivoted, filter_cre=False, cre='Slc17a7-IRES2-Cre',bins=150, cmax=10):
    '''
         IN DEVELOPMENT
    '''
    if filter_cre:
        rsp = results_pivoted.query('(variance_explained_full > 0.01) & (cre_line == @cre)').copy()
    else:
        rsp = results_pivoted.query('variance_explained_full > 0.01').copy()
        cre='All'
    rsp.fillna(value=0,inplace=True)

    #fig, ax = plt.subplots(1,3,figsize=(12,4))
    #ax[0].plot(rsp['visual'],rsp['behavioral'],'ko',alpha=.1)
    #ax[0].set_ylabel('behavioral')
    #ax[0].set_xlabel('visual')
    #ax[1].plot(rsp['visual'],rsp['cognitive'],'ko',alpha=.1)
    #ax[1].set_ylabel('cognitive')
    #ax[1].set_xlabel('visual')
    #ax[2].plot(rsp['cognitive'],rsp['behavioral'],'ko',alpha=.1)
    #ax[2].set_ylabel('behavioral')
    #ax[2].set_xlabel('cognitive')
    #ax[0].plot([-1,0],[-1,0],'r--')
    #ax[1].plot([-1,0],[-1,0],'r--')
    #ax[2].plot([-1,0],[-1,0],'r--')

    fig, ax = plt.subplots(1,3,figsize=(12,4))
    ax[0].hist2d(rsp['visual'],rsp['behavioral'],bins=bins,density=True, cmax=cmax,cmap='inferno')
    ax[1].hist2d(rsp['visual'],rsp['cognitive'],bins=bins,density=True, cmax=cmax,cmap='inferno')
    ax[2].hist2d(rsp['cognitive'],rsp['behavioral'],bins=bins,density=True, cmax=cmax,cmap='inferno')
    ax[0].set_ylabel('behavioral')
    ax[0].set_xlabel('visual')
    ax[1].set_ylabel('cognitive')
    ax[1].set_xlabel('visual')
    ax[2].set_ylabel('behavioral')
    ax[2].set_xlabel('cognitive')
    ax[2].set_title(cre)
    plt.tight_layout()

def plot_nested_dropouts(results_pivoted,run_params, num_levels=2,size=0.3,force_nesting=True,filter_cre=False, cre='Slc17a7-IRES2-Cre',invert=False,mixing=True,thresh=-.2,savefig=True,force_subsets=True):
    '''
        Plots the circle plots of clusterd neurons, not the rainbow plots
    '''

    if filter_cre:
        rsp = results_pivoted.query('(variance_explained_full > 0.01) & (cre_line == @cre)').copy()
    else:
        rsp = results_pivoted.query('variance_explained_full > 0.01').copy()

    fig, ax = plt.subplots(1,num_levels+1,figsize=((num_levels+1)*3+1,4))
    cmap= plt.get_cmap("tab20c")
    outer_colors = cmap(np.array([0,4,8,12]))
    inner_colors = cmap(np.array([1,2,3,5,6,7,9,10,11]))
    
    if num_levels==1:
        size=size*2

    if invert:
        r = [1-size,1]
    else:
        r = [1,1-size]   
 
    # Compute Level 1 clusters
    if mixing:
        rsp['level1'] = [np.argmin(x) for x in zip(rsp['visual'],rsp['behavioral'],rsp['cognitive'])]
        rsp['level1'] = [3 if (x[0]<thresh)&(x[1]<thresh) else x[2] for x in zip(rsp['visual'],rsp['behavioral'],rsp['level1'])]
    else:
        rsp['level1'] = [np.argmin(x) for x in zip(rsp['visual'],rsp['behavioral'],rsp['cognitive'])]
    level_1_props = rsp.groupby('level1')['level1'].count()
    if 0 not in level_1_props.index:
        level_1_props.loc[0] = 0
    if 1 not in level_1_props.index:
        level_1_props.loc[1] = 0
    if 2 not in level_1_props.index:
        level_1_props.loc[2] = 0
    level_1_props = level_1_props.sort_index(inplace=False)
    level_1_props = level_1_props/np.sum(level_1_props)

    # Compute Level 2 clusters
    if force_nesting:
        rsp['level2_0'] = [np.argmin(x) for x in zip(rsp['all-images'],rsp['expectation'],rsp['omissions'])]
        rsp['level2_1'] = [np.argmin(x) for x in zip(rsp['face_motion_energy'],rsp['licking'],rsp['pupil_and_running'])]
        rsp['level2_2'] = [np.argmin(x) for x in zip(rsp['beh_model'],rsp['task'])]
        if mixing:
            rsp['level2_3'] = [np.argmin(x) for x in zip(rsp['all-images'],rsp['expectation'],rsp['omissions'],rsp['face_motion_energy'],rsp['licking'],rsp['pupil_and_running'])]
            rsp['level2'] = [x[x[0]+1]+3*x[0] for x in zip(rsp['level1'], rsp['level2_0'],rsp['level2_1'],rsp['level2_2'],rsp['level2_3'])]
        else:
            rsp['level2'] = [x[x[0]+1]+3*x[0] for x in zip(rsp['level1'], rsp['level2_0'],rsp['level2_1'],rsp['level2_2'])]
        level_2_props = rsp.groupby('level2')['level2'].count()
        for i in range(0,9):    
            if i not in level_2_props.index:
                level_2_props.loc[i] = 0
        if mixing:
            for i in range(9,15):    
                if i not in level_2_props.index:
                    level_2_props.loc[i] = 0
        level_2_props = level_2_props.sort_index(inplace=False)       
        level_2_props = level_2_props/np.sum(level_2_props)

    elif force_subsets:
        rsp['level2_0'] = [np.argmin(x) for x in zip(rsp['all-images'],rsp['expectation'],rsp['omissions'],rsp['face_motion_energy'],rsp['licking'],rsp['pupil_and_running'],rsp['beh_model'],rsp['task'])]
        rsp['level2_1'] = [np.argmin(x) for x in zip(rsp['all-images'],rsp['expectation'],rsp['omissions'],rsp['face_motion_energy'],rsp['licking'],rsp['pupil_and_running'],rsp['beh_model'],rsp['task'])]
        rsp['level2_2'] = [np.argmin(x) for x in zip(rsp['all-images'],rsp['expectation'],rsp['omissions'],rsp['face_motion_energy'],rsp['licking'],rsp['pupil_and_running'],rsp['beh_model'],rsp['task'])]
        if mixing:
            rsp['level2_3'] = [np.argmin(x) for x in zip(rsp['all-images'],rsp['expectation'],rsp['omissions'],rsp['face_motion_energy'],rsp['licking'],rsp['pupil_and_running'],rsp['beh_model'],rsp['task'])]
            rsp['level2'] = [x[x[0]+1]+100*x[0] for x in zip(rsp['level1'], rsp['level2_0'],rsp['level2_1'],rsp['level2_2'],rsp['level2_3'])] 
        else:
            rsp['level2'] = [x[x[0]+1]+100*x[0] for x in zip(rsp['level1'], rsp['level2_0'],rsp['level2_1'],rsp['level2_2'])] 
        level_2_props = rsp.groupby('level2')['level2'].count()
        for i in range(0,9):
            if i not in level_2_props.index:
                level_2_props.loc[i] = 0
        for i in range(100,109):
            if i not in level_2_props.index:
                level_2_props.loc[i] = 0
        for i in range(200,209):
            if i not in level_2_props.index:
                level_2_props.loc[i] = 0
        if mixing:
            for i in range(300,309):
                if i not in level_2_props.index:
                    level_2_props.loc[i] = 0       
        level_2_props = level_2_props.sort_index(inplace=False)       
        level_2_props = level_2_props/np.sum(level_2_props)

    else:
        rsp['level2'] = [np.argmin(x) for x in zip(rsp['all-images'],rsp['expectation'],rsp['omissions'],rsp['face_motion_energy'],rsp['licking'],rsp['pupil_and_running'],rsp['beh_model'],rsp['task'])]
        level_2_props = rsp.groupby('level2')['level2'].count()
        level_2_props.loc[8] = 0 # Add third category for cognitive
        level_2_props = level_2_props.sort_index(inplace=False)       
        level_2_props = level_2_props/np.sum(level_2_props)

    # Plot Layer 1 for legend
    wedges, texts= ax[0].pie(level_1_props,radius=0,colors=outer_colors,wedgeprops=dict(width=size,edgecolor='w'))
    ax[0].legend(wedges, ['Visual','Behavioral','Cognitive','Mixed'],loc='center')#,bbox_to_anchor=(0,-.25,1,2))
    ax[0].set_title('Level 1')

    # Plot Layer 2 for legend
    if num_levels ==2:
        wedges, texts = ax[1].pie(level_2_props,radius=0,colors=inner_colors,wedgeprops=dict(width=size,edgecolor='w'))
        ax[1].legend(wedges,['all-images','expectation','omissions','face_motion_energy','licking','pupil_and_running','beh_model','task'],loc='center')#,bbox_to_anchor=(0,-.4,1,2))
        if force_nesting:
            ax[1].set_title('Level 2\nForced Hierarchy')   
        else:
            ax[1].set_title('Level 2')
        final_ax = 2
    else:
        final_ax = 1

    # Plot Full chart
    wedges, texts = ax[final_ax].pie(level_1_props,radius=r[0],colors=outer_colors,wedgeprops=dict(width=size,edgecolor='w'))
    if num_levels ==2:
        wedges, texts = ax[final_ax].pie(level_2_props,radius=r[1],colors=inner_colors,wedgeprops=dict(width=size,edgecolor='w'))
    if filter_cre:
        ax[final_ax].set_title(cre)
    else:
        ax[final_ax].set_title('All cells')

    plt.tight_layout()
    if savefig:
        filename = os.path.join(run_params['fig_clustering_dir'], 'pie_'+str(num_levels))
        if filter_cre:
            filename+='_'+cre[0:3]
        if num_levels ==2:
            if force_nesting:
                filename+='_forced'
        if mixing:
            filename+='_mixing'
        plt.savefig(filename+'.png')
    return level_1_props, level_2_props, rsp

def plot_all_nested_dropouts(results_pivoted, run_params):
    plot_nested_dropouts(results_pivoted, run_params,filter_cre=False, mixing=False, force_nesting=False, num_levels=1)
    plot_nested_dropouts(results_pivoted, run_params,filter_cre=True,  mixing=False, force_nesting=False, num_levels=1,cre='Slc17a7-IRES2-Cre')
    plot_nested_dropouts(results_pivoted, run_params,filter_cre=True,  mixing=False, force_nesting=False, num_levels=1,cre='Vip-IRES-Cre')
    plot_nested_dropouts(results_pivoted, run_params,filter_cre=True,  mixing=False, force_nesting=False, num_levels=1,cre='Sst-IRES-Cre')

    plot_nested_dropouts(results_pivoted, run_params,filter_cre=False, mixing=True, force_nesting=False, num_levels=1)
    plot_nested_dropouts(results_pivoted, run_params,filter_cre=True,  mixing=True, force_nesting=False, num_levels=1,cre='Slc17a7-IRES2-Cre')
    plot_nested_dropouts(results_pivoted, run_params,filter_cre=True,  mixing=True, force_nesting=False, num_levels=1,cre='Vip-IRES-Cre')
    plot_nested_dropouts(results_pivoted, run_params,filter_cre=True,  mixing=True, force_nesting=False, num_levels=1,cre='Sst-IRES-Cre')

    plot_nested_dropouts(results_pivoted, run_params,filter_cre=False, mixing=False, force_nesting=False, num_levels=2)
    plot_nested_dropouts(results_pivoted, run_params,filter_cre=True,  mixing=False, force_nesting=False, num_levels=2,cre='Slc17a7-IRES2-Cre')
    plot_nested_dropouts(results_pivoted, run_params,filter_cre=True,  mixing=False, force_nesting=False, num_levels=2,cre='Vip-IRES-Cre')
    plot_nested_dropouts(results_pivoted, run_params,filter_cre=True,  mixing=False, force_nesting=False, num_levels=2,cre='Sst-IRES-Cre')
    plot_nested_dropouts(results_pivoted, run_params,filter_cre=False, mixing=True, force_nesting=False, num_levels=2)
    plot_nested_dropouts(results_pivoted, run_params,filter_cre=True,  mixing=True, force_nesting=False, num_levels=2,cre='Slc17a7-IRES2-Cre')
    plot_nested_dropouts(results_pivoted, run_params,filter_cre=True,  mixing=True, force_nesting=False, num_levels=2,cre='Vip-IRES-Cre')
    plot_nested_dropouts(results_pivoted, run_params,filter_cre=True,  mixing=True, force_nesting=False, num_levels=2,cre='Sst-IRES-Cre')

    plot_nested_dropouts(results_pivoted, run_params,filter_cre=False, mixing=False, force_nesting=True, num_levels=2)
    plot_nested_dropouts(results_pivoted, run_params,filter_cre=True,  mixing=False, force_nesting=True, num_levels=2,cre='Slc17a7-IRES2-Cre')
    plot_nested_dropouts(results_pivoted, run_params,filter_cre=True,  mixing=False, force_nesting=True, num_levels=2,cre='Vip-IRES-Cre')
    plot_nested_dropouts(results_pivoted, run_params,filter_cre=True,  mixing=False, force_nesting=True, num_levels=2,cre='Sst-IRES-Cre')
    plot_nested_dropouts(results_pivoted, run_params,filter_cre=False, mixing=True, force_nesting=True, num_levels=2)
    plot_nested_dropouts(results_pivoted, run_params,filter_cre=True,  mixing=True, force_nesting=True, num_levels=2,cre='Slc17a7-IRES2-Cre')
    plot_nested_dropouts(results_pivoted, run_params,filter_cre=True,  mixing=True, force_nesting=True, num_levels=2,cre='Vip-IRES-Cre')
    plot_nested_dropouts(results_pivoted, run_params,filter_cre=True,  mixing=True, force_nesting=True, num_levels=2,cre='Sst-IRES-Cre')

def get_lick_triggered_motion_response(ophys_experiment_id, cell_specimen_id):
    '''
    gets lick triggered responses for:
        x-motion correcion
        y-motion correcion
        dff
    returns tidy dataframe
    '''
    dataset = loading.get_ophys_dataset(ophys_experiment_id)

    motion_correction = dataset.motion_correction
    motion_correction['timestamps'] = dataset.ophys_timestamps

    licks = dataset.licks

    cell_df = pd.DataFrame({
        'timestamps':dataset.ophys_timestamps,
        'dff':dataset.dff_traces.loc[cell_specimen_id]['dff']
    })

    etrs = {}
    for val in ['x','y']:
        etrs[val] = vbu.event_triggered_response(
            motion_correction, 
            val, 
            licks['timestamps'], 
            time_key='timestamps'
        )
    etrs['dff'] = vbu.event_triggered_response(
        cell_df, 
        'dff', 
        licks['timestamps'], 
        time_key='timestamps'
    )

    etr = etrs['x'].merge(
        etrs['y'],
        left_on=['time','event_number','event_time'],
        right_on=['time','event_number','event_time'],
    )
    etr = etr.merge(
        etrs['dff'],
        left_on=['time','event_number','event_time'],
        right_on=['time','event_number','event_time'],
    )
    return etr

def plot_lick_triggered_motion(ophys_experiment_id, cell_specimen_id, title=''):
    '''
    makes a 3x1 figure showing:
        mean +/95% CI x-motion correction
        mean +/95% CI y-motion correction
        mean +/95% CI dF/F
    surrounding every lick in the session, for a given cell ID
    '''
    event_triggered_response = get_lick_triggered_motion_response(ophys_experiment_id, cell_specimen_id)
    fig,ax=plt.subplots(3,1,figsize=(12,5),sharex=True)
    for row,key in enumerate(['x','y','dff']):
        sns.lineplot(
            data=event_triggered_response,
            x='time',
            y=key,
            n_boot=100,
            ax=ax[row],
        )
    ax[0].set_ylabel('x-correction')
    ax[1].set_ylabel('y-correction')
    ax[2].set_xlabel('time from lick (s)')
    fig.suptitle(title)
    fig.tight_layout()
    return fig, ax


def cosyne_make_dropout_summary_plot(dropout_summary, ax=None, palette=None):
    '''
        Top level function for cosyne summary plot 
        Plots the distribution of dropout scores by cre-line for the visual, behavioral, and cognitive nested models
    '''
    if ax is None:
        fig, ax = plt.subplots(figsize=(10,8))
    else:
        fig = ax.get_figure()

    dropouts_to_show = ['visual', 'behavioral', 'cognitive']
    plot_dropout_summary_cosyne(dropout_summary, ax=ax, dropouts_to_show=dropouts_to_show, palette=palette)
    ax.tick_params(axis='both',labelsize=20)
    ax.set_ylabel('% decrease in variance explained \n when removing sets of kernels',fontsize=24)
    ax.set_xlabel('Sets of Kernels',fontsize=24)
    ax.set_xticks([0,1,2])
    ax.set_xticklabels(['Visual','Behavioral','Cognitive'])
    ax.axhline(0, color='k',linestyle='--',alpha=.25)
    y = ax.get_yticks()
    ax.set_yticklabels(np.round(y*100).astype(int))
    plt.tight_layout()

    return fig, ax

def plot_dropout_summary_population(dropout_summary, run_params,dropouts_to_show =  ['all-images','omissions','behavioral','task'],ax=None,palette=None,use_violin=True,add_median=True): 
    '''
       Makes a bar plot that shows the population dropout summary by cre line for different regressors 

    '''
    if ax is None:
        fig,ax = plt.subplots()
    
    if palette is None:
        palette = project_colors()

    if 'dropout_threshold' in run_params:
        threshold = run_params['dropout_threshold']
    else:
        threshold = 0.005

    cre_lines = np.sort(dropout_summary['cre_line'].unique())
    
    data_to_plot = dropout_summary.query('dropout in @dropouts_to_show and variance_explained_full > {}'.format(threshold)).copy()
    data_to_plot['explained_variance'] = -1*data_to_plot['adj_fraction_change_from_full']
    if use_violin:
        plot1= sns.violinplot(
            data = data_to_plot,
            x='dropout',
            y='explained_variance',
            hue='cre_line',
            order=dropouts_to_show,
            hue_order=cre_lines,
            fliersize=0,
            ax=ax,
            inner='quartile',
            linewidth=0,
            palette=palette,
            cut = 0
        )
        if add_median:
            lines = plot1.get_lines()
            for index, line in enumerate(lines):
                if np.mod(index,3) == 0:
                    line.set_linewidth(0)
                elif np.mod(index,3) == 1:
                    line.set_linewidth(1)
                    line.set_color('r')
                    line.set_linestyle('-')
                elif np.mod(index,3) == 2:
                    line.set_linewidth(0)
        plt.axhline(0,color='k',alpha=.25)

    else:
        sns.boxplot(
            data = data_to_plot,
            x='dropout',
            y='explained_variance',
            hue='cre_line',
            order=dropouts_to_show,
            hue_order=cre_lines,
            fliersize=0,
            ax=ax,
            palette=palette
        )

    #plt.legend(bbox_to_anchor=(1.05, 1), loc=2, borderaxespad=0.)
    ax.set_ylabel('Fraction change\nin variance explained')

def make_cosyne_schematic(glm,cell=1028768972,t_range=5,time_to_plot=3291,alpha=.25):
    '''
        Plots the summary figure for the cosyne abstract with visual, behavioral, and cognitive kernels separated.
        Additionally plots the cell response and model prediction. Hard-wired here for a specific cell, on oeid:830700781
    '''
    t_span = (time_to_plot-t_range, time_to_plot+t_range)
    fig, ax = make_cosyne_summary_figure(glm, cell, t_span,alpha=alpha)
    ax['visual_kernels'].set_ylabel('Kernel Output',fontsize=14)
    ax['visual_kernels'].set_xlabel('Time (s)',fontsize=14)
    ax['behavioral_kernels'].set_ylabel('Kernel Output',fontsize=14)
    ax['behavioral_kernels'].set_xlabel('Time (s)',fontsize=14)
    ax['cognitive_kernels'].set_ylabel('Kernel Output',fontsize=14)
    ax['cognitive_kernels'].set_xlabel('Time (s)',fontsize=14)
    ax['visual_kernels'].set_xlim(t_span) 
    ax['behavioral_kernels'].set_xlim(t_span) 
    ax['cognitive_kernels'].set_xlim(t_span)
    ax['cell_response'].set_xlim(t_span)
    ax['cell_response'].set_ylabel('$\Delta$ F/F',fontsize=14)
    ax['cell_response'].set_xlabel('Time (s)',fontsize=14)
    ax['cell_response'].tick_params(axis='both',labelsize=12)
    ax['visual_kernels'].tick_params(axis='both',labelsize=12) 
    ax['behavioral_kernels'].tick_params(axis='both',labelsize=12) 
    ax['cognitive_kernels'].tick_params(axis='both',labelsize=12)
    ax['visual_kernels'].axhline(0,color='k',alpha=.25) 
    ax['behavioral_kernels'].axhline(0,color='k',alpha=.25) 
    ax['cognitive_kernels'].axhline(0,color='k',alpha=.25)
    ax['cell_response'].axhline(0,color='k',alpha=.25)
    ax['cell_response'].set_ylim(list(np.array(ax['cell_response'].get_ylim())*1.1))
    return fig, ax


def make_cosyne_summary_figure(glm, cell_specimen_id, t_span,dropout_df,alpha =0.35):
    ### PROBABLY BROKEN BY RECENT REFACTORING
    '''
    makes a summary figure for cosyne abstract
    inputs:
        glm: glm object
        cell_specimen_id
        time_to_plot: time to show in center of plot for time-varying axes
        t_span: time range to show around time_to_plot, in seconds
        dropout_df = gsp.plot_dropouts()
    '''
    fig = plt.figure(figsize=(18,10))

    vbuffer = 0.05

    ax = {
        'visual_kernels': vbp.placeAxesOnGrid(fig, xspan=[0, 0.4], yspan=[0, 0.33 - vbuffer]),
        'behavioral_kernels': vbp.placeAxesOnGrid(fig, xspan=[0, 0.4], yspan=[0.33 + vbuffer, 0.67 - vbuffer]),
        'cognitive_kernels': vbp.placeAxesOnGrid(fig, xspan=[0, 0.4], yspan=[0.67 + vbuffer, 1]),
        'cell_response': vbp.placeAxesOnGrid(fig, xspan=[0.6, 1], yspan=[0, 0.25]),
        'dropout_quant': vbp.placeAxesOnGrid(fig, xspan=[0.6, 1], yspan=[0.4, 1]),
    }

    # add dropout summary
    results_summary = gat.generate_results_summary(glm)
    plot_dropout_summary(results_summary, cell_specimen_id, ax['dropout_quant'])

    regressors = {
        'visual': ['image0','image1'],
        'behavioral': ['pupil','running'],
        'cognitive': ['hit','miss'],
    }

    kernel_df = gat.build_kernel_df(glm, cell_specimen_id)


    run_params = glm_params.load_run_json(glm.version)
    #dropout_df = plot_dropouts(run_params)
    palette_df = dropout_df[['color']].reset_index().rename(columns={'color':'kernel_color','index':'kernel_name'})

    t0, t1 = t_span
    for regressor_category in regressors.keys():
        dropouts = np.sort(dropout_df[dropout_df['level-5'] == regressor_category].index.values).tolist()
        plot_kernels(
            kernel_df.query('kernel_name in @dropouts'), 
            ax['{}_kernels'.format(regressor_category)], 
            palette_df, 
            t_span
        )   
        plot_stimuli(glm.session.stimulus_presentations, ax['{}_kernels'.format(regressor_category)], t_span=t_span)
        ax['{}_kernels'.format(regressor_category)].set_title('{}'.format(regressor_category))
        ax['{}_kernels'.format(regressor_category)].set_ylim(
            kernel_df.query('timestamps >= @t0 and timestamps <= @t1')['kernel_outputs'].min()-0.2,
            kernel_df.query('timestamps >= @t0 and timestamps <= @t1')['kernel_outputs'].max()+0.2
        )


    # cell df/f plots:

    this_cell = glm.cell_results_df.query('cell_specimen_id == @cell_specimen_id')
    cell_index = np.where(glm.W['cell_specimen_id'] == cell_specimen_id)[0][0]

    query_string = 'fit_trace_timestamps >= {} and fit_trace_timestamps <= {}'.format(
        t_span[0],
        t_span[1]
    )
    local_df = this_cell.query(query_string)

    ax['cell_response'].plot(
        local_df['fit_trace_timestamps'],
        local_df['dff'],
        alpha=0.9,
        color='darkgreen',
        linewidth=3,
    )

    ax['cell_response'].plot(
        local_df['fit_trace_timestamps'],
        local_df['dff_predicted'],
        alpha=1,
        color='black',
        linewidth=3,
    )
    qs = 'fit_trace_timestamps >= {} and fit_trace_timestamps <= {}'.format(
        t_span[0],
        t_span[1]
    )
    ax['cell_response'].set_ylim(
        this_cell.query(qs)['dff'].min(),
        this_cell.query(qs)['dff'].max(),
    )

    ax['cell_response'].legend(
        ['Actual $\Delta$F/F','Model Predicted $\Delta$F/F'],
        loc='upper left',
        ncol=2, 
        framealpha = 0.2,
    )

    plot_stimuli(glm.session.stimulus_presentations, ax['cell_response'], t_span=t_span,alpha=alpha)

    return fig, ax


def plot_all_coding_fraction(results_pivoted, run_params,drop_threshold=0,metric='fraction',compare=['cre_line']):
    '''
        Generated coding fraction plots for all dropouts
        results_pivoted, dataframe of dropout scores
        run_params, run json of model version
    '''
    
    # Keep track of what is failing 
    fail = []
    
    # Set up which sessions to plot
    active_only  = ['licks','hits','misses','false_alarms','correct_rejects', 'model_bias','model_task0','model_omissions1','model_timing1D','beh_model','licking']
    passive_only = ['passive_change']
    active_only  = active_only+['single-'+x for x in active_only]
    passive_only = passive_only+['single-'+x for x in passive_only]

    # Iterate over list of dropouts
    for dropout in run_params['dropouts']:
        try:
            # Dont plot full model
            if dropout == 'Full':
                continue

            # Determine which sessions to plot
            session ='all'
            if dropout in active_only:
                session = 'active'
            elif dropout in passive_only:
                session = 'passive'

            # plot the coding fraction
            filepath = run_params['fig_coding_dir']
            plot_coding_fraction(results_pivoted, run_params,dropout,drop_threshold=drop_threshold,savefile=filepath,session_filter=session,metric=metric,compare=compare)
        except Exception as e:
            print(e)
            # Track failures
            fail.append(dropout)
    
        # Close figure
        plt.close(plt.gcf().number)
    
    # Report failures
    if len(fail) > 0:
        print('The following kernels failed')
        print(fail)

def plot_coding_fraction(results_pivoted_in, run_params, dropout,drop_threshold=0,savefig=True,savefile='',metric='fraction',compare=['cre_line'],area_filter=['VISp','VISl'], cell_filter='all',equipment_filter='all',depth_filter=[0,1000],session_filter=[1,2,3,4,5,6]): 
    '''
        Plots coding fraction across session for each cre-line
        Applies hard filters, then uses "compare" to split data categorically and plot each group
        
        results_pivoted,            dataframe of dropout scores
        dropout (str)               name of nested model to plot
        threshold,                  level of significance for coding fraction
        savefig (bool),             if True, saves figures
        savefile (str),             pathroot to save
        metric (str),               'fraction', 'magnitude', or 'filtered_magnitude'   
        compare ([str]),            categorical condition to split the data by
        area_filter([str]),         list of targeted structures to include
        cell_filter(str)            "sst","slc", or "vip" anything else plots all cell types
        equipment_filter (str)      "mesoscope", or "scientifica" anything else plots all equipment 
        depth_filter ([min, max])   min and max depth to include
        session_filter(list)        list of sessions to include, or 'all','active','passive','familiar','novel'
        threshold(float),           minimum full model variance explain
 
        returns summary dataframe about coding fraction for this dropout
    '''   
    if 'dropout_threshold' in run_params:
        threshold = run_params['dropout_threshold']
    else:
        threshold = 0.005
 
    # Dumb stability thing because pandas doesnt like '-' in column names
    if '-' in dropout:
        # Make cleaned up dropout name
        old_dropout = dropout
        dropout = dropout.replace('-','_')
        
        # Rename dropout in results table
        if old_dropout in results_pivoted_in:
            results_pivoted_in = results_pivoted_in.rename({old_dropout:dropout},axis=1)
   
    ## Apply Hard Filters
    filter_string = ''

    # Filter by equipment 
    equipment_list = ["CAM2P.3","CAM2P.4","CAM2P.5","MESO.1"]
    if equipment_filter == "scientifica": 
        equipment_list = ["CAM2P.3","CAM2P.4","CAM2P.5"]
        filter_string += '_scientifica'
    elif equipment_filter == "mesoscope":
        equipment_list = ["MESO.1"]
        filter_string += '_mesoscope'   

    # Filter by Cell Type    
    cell_list = ['Sst-IRES-Cre','Slc17a7-IRES2-Cre','Vip-IRES-Cre']     
    if cell_filter == "sst":
        cell_list = ['Sst-IRES-Cre']
        filter_string += '_sst'
    elif cell_filter == "vip":
        cell_list = ['Vip-IRES-Cre']
        filter_string += '_vip'
    elif cell_filter == "slc":
        cell_list = ['Slc17a7-IRES2-Cre']
        filter_string += '_slc'

    # Unpack session filter codenames into list of sessions
    if session_filter == 'all':
        session_filter = [1,2,3,4,5,6]
    elif session_filter == 'active':
        session_filter = [1,3,4,6]
    elif session_filter == 'passive':
        session_filter = [2,5]
    elif session_filter == 'familiar':
        session_filter = [1,2,3]
    elif session_filter == 'novel':
        session_filter = [4,5,6]

    # compile filter info for filename
    if (session_filter != [1,2,3,4,5,6]):
        filter_string+= '_sessions_'+'_'.join([str(x) for x in session_filter])   
    if depth_filter !=[0,1000]:
        filter_string+='_depth_'+str(depth_filter[0])+'_'+str(depth_filter[1])
    if area_filter != ['VISp','VISl']:
        filter_string+='_area_'+'_'.join(area_filter)

    # Apply hard filters
    results_pivoted = results_pivoted_in.query('(targeted_structure in @area_filter)& (cre_line in @cell_list)&(equipment_name in @equipment_list)&(session_number in @session_filter) & (imaging_depth < @depth_filter[1]) & (imaging_depth > @depth_filter[0])& (variance_explained_full > @threshold)').copy()

    ## Set up comparisons
    # Set up indexing
    conditions  = compare+['session_number']

    # Get Total number of cells
    num_cells   = results_pivoted.groupby(conditions)['Full'].count()

    # Get number of cells with significant coding
    filter_str  = dropout +' < @drop_threshold'
    sig_cells   = results_pivoted.query(filter_str).groupby(conditions)['Full'].count()

    # Get Magnitude
    magnitude = results_pivoted.groupby(conditions)[dropout].mean()
    filtered_magnitude = results_pivoted.query(filter_str).groupby(conditions)[dropout].mean()

    # Get fraction significant
    fraction    = sig_cells/num_cells
    
    # Build dataframe
    fraction    = fraction.rename('fraction')
    sig_cells   = sig_cells.rename('num_sig')
    num_cells   = num_cells.rename('num_cells')
    magnitude   = magnitude.rename('magnitude')
    filtered_magnitude = filtered_magnitude.rename('filtered_magnitude')
    df = pd.concat([num_cells, sig_cells, fraction,magnitude, filtered_magnitude],axis=1)

    # Make Figure and set up axis labels
    plt.figure(figsize=(8,4))
    if metric=='fraction':
        plt.ylabel('% of cells with \n '+dropout+' coding',fontsize=18)
    elif metric=='magnitude':
        plt.ylabel('Avg '+dropout,fontsize=18)
    elif metric=='filtered_magnitude':
        plt.ylabel('Avg '+dropout+'\n for significant cells',fontsize=18)
    plt.xlabel('Session',fontsize=18)
    plt.tick_params(axis='both',labelsize=16)
    
    # Determine xtick labels based on what sessions were filtered out 
    names = ['F1','F2','F3','N1','N2','N3']
    xticklabels = [names[x-1] for x in session_filter]
    plt.xticks(range(0,len(xticklabels)),xticklabels, fontsize=18)

    # Set up color scheme for each cre line
    colors = project_colors()
    lines = ['-','--',':','-.']
    markers=['o','x','^','v','s']
  
    # Make a list of comparison groups to plot, but we group all the session numbers together
    groups = [(x[0:-1]) for x in df.index.values if x[-1] == session_filter[0]]
    
    labels_SAC = ['deep','superficial']

    # Iterate over groups, and plot
    for dex, group in enumerate(groups):
        # Determine color, line, and markerstyle
        color = colors.setdefault(group[0], (100/255,100/255,100/255))
        if df.index.nlevels > 2:
            linedex = np.where(group[1] == np.array(df.index.get_level_values(1).unique()))[0][0]
            linestyle = lines[np.mod(linedex,len(lines))]
        else:
            linestyle = '-'
        if df.index.nlevels > 3:
            markerdex = np.where(group[2] == np.array(df.index.get_level_values(2).unique()))[0][0]
            markerstyle = markers[np.mod(markerdex,len(markers))]
        else:
            markerstyle='o'

        # Plot
        plot_coding_fraction_inner(plt.gca(), df.loc[group], color, labels_SAC[dex], metric=metric, linestyle=linestyle,markerstyle=markerstyle)
        #plot_coding_fraction_inner(plt.gca(), df.loc[group], color, group, metric=metric, linestyle=linestyle,markerstyle=markerstyle)

    # Clean up plot
    plt.legend(loc='upper left',bbox_to_anchor=(1.05,1),handlelength=4,fontsize=16)
    plt.tight_layout()
    
    # Save figure
    if savefig:
        if len(compare) > 0:
            savefile = os.path.join(savefile,'coding_'+metric+'_by_'+'_'.join(compare)+'_'+dropout+filter_string+'.png')
        else:
            savefile = os.path.join(savefile,'coding_'+metric+'_'+dropout+filter_string+'.png')
        plt.savefig(savefile)
        print('Figure Saved to: '+ savefile)
    
    # return coding dataframe
    return df 

def plot_coding_fraction_inner(ax,df,color,label,metric='fraction',linestyle='-',markerstyle='o'):
    '''
        plots the fraction of significant cells with 95% binomial error bars    
        ax, axis to plot on
        df, dataframe with group to plot
        label, what to label this group
        metric, what information to pull from dataframe (fraction, magnitude, or filtered_magnitude)
    '''   
    # unpack fraction and get confidence interval
    if metric=='fraction':
        frac = df[metric].values 
        num  = df['num_cells'].values
        se   = 1.98*np.sqrt(frac*(1-frac)/num)
        # convert to percentages
        frac = frac*100
        se   = se*100
    else:
        frac = -df[metric].values 
        num  = df['num_cells'].values
        se   = 1.98*np.sqrt(frac*(1-frac)/num)   
        frac = -frac
        se   = -se
   
    # Plot the mean values 
    plt.plot(np.array(range(0,len(frac))), frac,marker=markerstyle,linestyle=linestyle,color=color,linewidth=4,label=label)
    
    # Iterate over lines and plot confidence intervals
    for dex, val in enumerate(zip(frac,se)):
        plt.plot([dex,dex],[val[0]+val[1],val[0]-val[1]], 'k',linewidth=1)

def plot_dendrogram(results_pivoted,regressors='all', method = 'ward', metric = 'euclidean', ax = 'none'):
    '''
    Clusters and plots dendrogram of glm regressors using the dropout scores from glm output. 
    More info: https://docs.scipy.org/doc/scipy/reference/cluster.hierarchy.html
    Note: filling NaNs with 0 might affect the result
    
    INPUTS:
    results_pivoted - pandas dataframe of dropout scores from GLM_analysis_tools.build_pivoted_results_summary
    regressors - list of regressors to cluster; default is all
    method - string, linckage method ('centroid', 'single', etc); default = 'ward', which minimizes within cluster variance
    metric - string, metric of space in which the data is clustered; default = 'euclidean'
    ax - where to plot
    
    '''
    if regressors == 'all':
         regressors = results_pivoted.columns.to_numpy()

    if ax =='none':
        fig, ax = plt.subplots(1,1,figsize=(10,10))
            
    X = results_pivoted[regressors].fillna(0).to_numpy()
    Z = sch.linkage(X.T, method = method, metric = metric)
    dend = sch.dendrogram(Z, orientation = 'right',labels = regressors,\
                          color_threshold=None, leaf_font_size = 15, leaf_rotation=0, ax = ax)
    plt.tight_layout()
    
    return

def view_cell_across_sessions(cell_specimen_id, glm_version):
    '''
    For a given cell_specimen_id, visualize the cell and mask across sessions for which there is a GLM fit
    Shows GLM fit var explained in the title
    inputs:
        cell_specimen_id
        glm_version
    returns tuple:
        fig - figure handle
        ax - dictionary of axis handles
    '''
    search_dict = {'glm_version':glm_version, 'cell_specimen_id':cell_specimen_id, 'dropout':'Full'}


    fig = plt.figure(figsize = (1.5*11,1.5*8.5))
    axes = {
        'exp0_full': vbp.placeAxesOnGrid(fig, xspan=(0,0.33), yspan=(0,0.25)),
        'exp0_zoom': vbp.placeAxesOnGrid(fig, xspan=(0,0.33/2), yspan=(0.275,0.45)),
        'exp0_roi': vbp.placeAxesOnGrid(fig, xspan=(0.33/2,0.33), yspan=(0.275,0.45)),

        'exp1_full': vbp.placeAxesOnGrid(fig, xspan=(0.33,0.67), yspan=(0,0.25)),
        'exp1_zoom': vbp.placeAxesOnGrid(fig, xspan=(0.33,0.33+0.33/2), yspan=(0.275,0.45)),
        'exp1_roi': vbp.placeAxesOnGrid(fig, xspan=(0.33+0.33/2,0.67), yspan=(0.275,0.45)),

        'exp2_full': vbp.placeAxesOnGrid(fig, xspan=(0.67,1), yspan=(0,0.25)),
        'exp2_zoom': vbp.placeAxesOnGrid(fig, xspan=(0.67,0.67+0.33/2), yspan=(0.275,0.45)),
        'exp2_roi': vbp.placeAxesOnGrid(fig, xspan=(0.67+0.33/2,1), yspan=(0.275,0.45)),

        'exp3_full': vbp.placeAxesOnGrid(fig, xspan=(0,0.33), yspan=(0.55,0.8)),
        'exp3_zoom': vbp.placeAxesOnGrid(fig, xspan=(0,0.33/2), yspan=(0.825,1)),
        'exp3_roi': vbp.placeAxesOnGrid(fig, xspan=(0.33/2,0.33), yspan=(0.825,1)),

        'exp4_full': vbp.placeAxesOnGrid(fig, xspan=(0.33,0.67), yspan=(0.55,0.8)),
        'exp4_zoom': vbp.placeAxesOnGrid(fig, xspan=(0.33,0.33+0.33/2), yspan=(0.825,1)),
        'exp4_roi': vbp.placeAxesOnGrid(fig, xspan=(0.33+0.33/2,0.67), yspan=(0.825,1)),

        'exp5_full': vbp.placeAxesOnGrid(fig, xspan=(0.67,1), yspan=(0.55,0.8)),
        'exp5_zoom': vbp.placeAxesOnGrid(fig, xspan=(0.67,0.67+0.33/2), yspan=(0.825,1)),
        'exp5_roi': vbp.placeAxesOnGrid(fig, xspan=(0.67+0.33/2,1), yspan=(0.825,1)),
    }


    dropouts_for_cell = gat.retrieve_results(search_dict = search_dict, results_type = 'summary')
    for idx, row in dropouts_for_cell.sort_values(by='date_of_acquisition').reset_index().iterrows():
        # get the dataset
        dataset = loading.get_ophys_dataset(row['ophys_experiment_id'])

        # get the cell mask info from the cell specimen table
        cell_roi_id = row['cell_roi_id']
        mask = dataset.cell_specimen_table.query('cell_roi_id == @cell_roi_id')['roi_mask'].iloc[0].astype(float)
        mask[mask==0]=np.nan
        xmin, xmax, ymin, ymax = np.where(mask == 1)[1].min(), np.where(mask == 1)[1].max(), np.where(mask == 1)[0].min(), np.where(mask == 1)[0].max()

        # plot the max projection
        axes['exp{}_full'.format(idx)].imshow(dataset.max_projection, cmap='gray')
        axes['exp{}_full'.format(idx)].axis('off')

        # add a rectangle around the cell
        rect = patches.Rectangle(
            (xmin-20,ymin-20),
            xmax-xmin + 2*20,
            ymax-ymin + 2*20,
            linewidth=1,
            edgecolor='red',
            facecolor='none'
        )
        axes['exp{}_full'.format(idx)].add_patch(rect)

        # zoom in on the cell
        axes['exp{}_zoom'.format(idx)].imshow(dataset.max_projection, cmap='gray')
        axes['exp{}_zoom'.format(idx)].set_xlim(xmin-20, xmax+20)
        axes['exp{}_zoom'.format(idx)].set_ylim(ymax+20, ymin-20)
        axes['exp{}_zoom'.format(idx)].axis('off')
        axes['exp{}_zoom'.format(idx)].set_title('zoom in on cell', fontsize=10)

        # zoom in on the cell and overlay the mask
        axes['exp{}_roi'.format(idx)].imshow(dataset.max_projection, cmap='gray')
        axes['exp{}_roi'.format(idx)].imshow(mask, alpha=0.5, cmap='Reds_r')
        axes['exp{}_roi'.format(idx)].set_xlim(xmin-20, xmax+20)
        axes['exp{}_roi'.format(idx)].set_ylim(ymax+20, ymin-20)
        axes['exp{}_roi'.format(idx)].axis('off')
        axes['exp{}_roi'.format(idx)].set_title('zoom with mask overlaid', fontsize=10)

        # add a title
        title = '{}\nacquired_on {}\nroi_id {}\nfull model var explained = {:0.1f}%'.format(row['session_type'], row['date_of_acquisition'].split(' ')[0], row['cell_roi_id'], 100*row['variance_explained'])
        axes['exp{}_full'.format(idx)].set_title(title)
        
    for ii in range(idx+1,6):
        axes['exp{}_full'.format(ii)].axis('off')
        axes['exp{}_full'.format(ii)].set_title('no model fit')
        axes['exp{}_zoom'.format(ii)].axis('off')
        axes['exp{}_roi'.format(ii)].axis('off')

    # add a full figure title
    fig.suptitle('Cell Specimen ID = {}, Cre line = {}, rig = {}, GLM Version = {}'.format(cell_specimen_id, row['cre_line'], row['equipment_name'], glm_version))
    
    return fig, axes


def plot_regressor_heatmap_by_cre_line_sorted_by_MI(results_pivoted, session_numbers, regressor, model_output_type = 'adj_fraction_change_from_full',
                                                        limit_to_nonzero=True, save_dir=None):

    '''
    Plots modulation index for the same cells in two ophys sessions.

    INPUT:
    results_pivoted       glm output with matched cells in two sessions
    session_numbers       session numbers that the cells were matched across
    regressor             which regressor to use for MI
    model_output_type     this is for figure name purposes, default is 'adj_fraction_change_from_full'
    limit_to_nonzero      default True
    save_dir              default None, string of figure path

    '''
    figsize = (12, 8)
    fig, ax = plt.subplots(1, 3, figsize=figsize)
    cbar_ax = fig.add_axes([.95, .15, .03, .7])
    for i, cre_line in enumerate(results_pivoted['cre_lines'].unique()):
        results = results_pivoted[(results_pivoted.cre_line==cre_line)]
        reg_values = results.pivot(index='cell_specimen_id', columns='session_number', values=regressor)
        reg_values = reg_values.abs()
        reg_values['MI'] = [(reg_values.loc[row][session_numbers[1]]-reg_values.loc[row][session_numbers[0]])/(reg_values.loc[row][session_numbers[1]]+reg_values.loc[row][session_numbers[0]]) for row in reg_values.index.values]
        reg_values = reg_values.sort_values(by=['MI'])
        if limit_to_nonzero:
            reg_values = reg_values.dropna()
            suffix = '_nonzero'
        else:
            suffix = ''
        index_label = '('+str(session_numbers[1])+'-'+str(session_numbers[0])+')/('+str(session_numbers[1])+'+'+str(session_numbers[0])+')'
        ax[i] = sns.heatmap(reg_values.values, ax = ax[i], cmap='RdBu',
                            vmin=-1, vmax=1, cbar_kws={'label':model_output_type+'\n'+index_label}, cbar_ax=cbar_ax)
        ax[i].set_title(cre_line)
        ax[i].set_xticklabels(session_numbers+['MI'])
        ax[i].set_ylabel('cell number')
    fig.suptitle(regressor+', sessions '+str(session_numbers[0])+' - '+str(session_numbers[1]), x=0.51, y=0.99, fontsize=22)
    plt.subplots_adjust(wspace=0.5)
    if save_dir:
        if 'single' in regressor:
            utils.save_figure(fig, figsize, os.path.join(save_dir, 'regressor_heatmaps\single'),'sorted_by_MI'+suffix, model_output_type+'_'+regressor+'_'+str(session_numbers[0])+'_'+str(session_numbers[1])+'_MI')
        else:
            utils.save_figure(fig, figsize, os.path.join(save_dir, 'regressor_heatmaps\standard'), 'sorted_by_MI'+suffix, model_output_type+'_'+regressor+'_'+str(session_numbers[0])+'_'+str(session_numbers[1])+'_MI')

def plot_var_explained(results_summary, figsize=(10,6)):
    fig, ax = plt.subplots(figsize=figsize)

    cre_lines = np.sort(results_summary['cre_line'].unique())
    colors = project_colors()
    palette = [colors[cre_line] for cre_line in cre_lines]

    sns.boxplot(
        data = results_summary,
        y = 'Full__avg_cv_var_test',
        x = 'session_number',
        hue = 'cre_line',
        palette = palette, 
        whis = np.inf,
        ax = ax
    )
    plt.legend(bbox_to_anchor=(1.05, 1), loc=2, borderaxespad=0.)
    fig.tight_layout()

    
def plot_sample_cells(glm, cell_specimen_ids, t0, t1, figwidth=8, height_per_cell=1, title='cell_specimen_id'):
    '''
    makes a plot of each of the example cells in the list of cell_specimen_ids
    inputs:
        glm: an instance of the GLM class
        cell_specimen_ids: a list of cell specimen IDs. Must be valid IDs for the session.
        t0, t1: initial and final time for the plots
        figwidth: width of figure (default = 8)
        height_per_cell: height of each subfigure (default = 1). Total figure height will be height_per_cell*len(cell_specimen_ids)
        title: If 'cell_specimen_id' is specified (default), the cell specimen ID will be displayed in the title. Otherwise, it will say 'Example cell N'
    returns:
        fig, ax: matplotlib figure and axes
    '''
    fig, ax = plt.subplots(len(cell_specimen_ids), 1, figsize = (figwidth, height_per_cell*len(cell_specimen_ids)), sharex=True)

    # load the cell results df. This takes about 30 seconds.
    # If it's called as an attribute in the loop, it has to be reloaded on each call since it's not a cached attribute (at least for python < 3.8)
    cell_results_df = glm.cell_results_df

    # iterate over cell ids
    for row, cell_specimen_id in enumerate(cell_specimen_ids):
        # get the cell results for this cell between the desired times
        query_string = 'cell_specimen_id == {} and fit_trace_timestamps >= {} and fit_trace_timestamps <= {}'.format(
            cell_specimen_id,
            t0,
            t1,
        )
        local_df = cell_results_df.query(query_string)

        # determine whether the input model used dff or events, set some variables appropriately
        if glm.run_params['use_events']:
            y = 'events'
            ylabel = 'event\nmagnitude'
            color = 'cornflowerblue'
        else:
            y = 'dff'
            ylabel = r'$\Delta$F/F'
            color = 'green'
            
        # plot the data (be it dff or events)
        ax[row].plot(
            local_df['fit_trace_timestamps'],
            local_df[y],
            color = color,
            linewidth = 2,
        )

        # now plot the fit
        ax[row].plot(
            local_df['fit_trace_timestamps'],
            local_df['model_prediction'],
            color = 'black',
            linewidth = 2,
        )

        # determine what to display in title
        if title == 'cell_specimen_id':
            title_string = 'cell_specimen_id = '
            value = cell_specimen_id
        else:
            title_string = 'example cell '
            value = row + 1

        # now add the title
        ax[row].set_title(
            '{} {}, variance_explained = {:0.2f}'.format(
                title_string,
                value, 
                glm.results.loc[cell_specimen_id]['Full__avg_cv_var_test']
            )
        )
        # add the ylabel
        ax[row].set_ylabel(ylabel, rotation=0, labelpad=35, fontsize=12)
        
        # plot vertical bars for stimuli
        plot_stimuli(glm.session.stimulus_presentations, ax[row], t_span=(t0, t1), alpha=.25)
        
        # set the xlims
        ax[row].set_xlim(t0, t1)
        
    # add a legend
    ax[0].legend([y, 'model fit'], loc = 'upper left')

    # some final formatting
    ax[row].set_xlabel('time in session (s)', fontsize=12)
    sns.despine()
    fig.tight_layout()

    return fig, ax

def plot_sem_distribution(results_pivoted, cres=None):

    if cres is None:
        cres = results_pivoted.cre_line.unique()

    # Determine threshold
    thresholds = gat.get_sem_thresholds(results_pivoted)


    # Plot histograms
    plt.figure()
    plt.axvline(0.005, color='r',linestyle='--',label='Current Threshold')
    for cre in cres:
        plt.hist(results_pivoted.query('cre_line == @cre')['variance_explained_full_sem'], bins=100,alpha=.25,range=(0,.1),density=True,label=cre,color=project_colors()[cre])
        plt.axvline(thresholds[cre], color=project_colors()[cre],linestyle='--',label='95% Threshold')
    
    plt.ylabel('Density',fontsize=14)
    plt.xlabel('SEM: Full Model VE',fontsize=14)
    plt.legend()

def plot_sem_comparison(results_pivoted):
    plt.figure(figsize=(8,4))
    cres = results_pivoted.cre_line.unique()
    for cre in cres:
        cre_slice = results_pivoted.query('cre_line ==@cre')
        plt.plot(cre_slice['variance_explained_full'], cre_slice['variance_explained_full_sem'],'o', alpha=.1,color=project_colors()[cre])
    plt.ylabel('SEM')
    plt.xlabel('Full Model VE')
    plt.plot([0,0.1],[0,0.1], color='r',linestyle='--')
    plt.axvline(0.005, color='c', linestyle='--')
    plt.ylim(0,.1)
    plt.xlim(0,1)

def compare_events_and_dff(results_pivoted_dff, results_pivoted_events,savefig=False, versions=None):

    joint = pd.merge(
        results_pivoted_dff,
        results_pivoted_events,
        how='inner',
        on='identifier',
        suffixes=("_dff","_events"),
    )
    fig,ax = plt.subplots(1,2,figsize=(8,4))
    cres = np.flip(joint.cre_line_dff.unique())
    cres = ['Slc17a7-IRES2-Cre','Sst-IRES-Cre','Vip-IRES-Cre']
    for cre in cres:
        cre_slice = joint.query('cre_line_dff ==@cre')
        ax[0].plot(cre_slice['variance_explained_full_dff'],cre_slice['variance_explained_full_events'],'o',alpha=.2,color=project_colors()[cre],label=cre)
    ax[0].set_ylabel('Variance Explained (events)')
    ax[0].set_xlabel('Variance Explained (df/f)')
    ax[0].plot([0,1],[0,1],'r--',alpha=.5)
    ax[0].set_aspect('equal')
    ax[0].set_xlim(0,1)
    ax[0].set_ylim(0,1)
    ax[0].legend()
    
    joint['VE (df/f-events)'] = joint['variance_explained_full_dff'] - joint['variance_explained_full_events']
    ax[1] = sns.histplot(
        data = joint,
        x='VE (df/f-events)',
        hue='cre_line_dff',
        hue_order = cres, 
        palette = [project_colors()[cre_line] for cre_line in cres],
        kde=False,
        stat='density',
        common_norm=False,
        element='step',
    )
    ax[1].set_xlim(-.05,.3)
    plt.tight_layout()
    if savefig and (versions is not None):
        version_strings = '_'.join([x.split('_')[0] for x in versions])
        for v in versions:
            run_params = glm_params.load_run_json(v)
            filepath = os.path.join(run_params['figure_dir'], 'dff_events_comparison_'+version_strings+'.png')
            print(filepath)
            plt.savefig(filepath)

<<<<<<< HEAD
def compare_weight_index(weights_df, kernel='all-images'):
    '''
        Scatter plots the kernel dropout score against the kernel weight index. 
    '''
    plt.figure()
    cres = ['Slc17a7-IRES2-Cre','Sst-IRES-Cre','Vip-IRES-Cre']
    for cre in cres:
        temp = weights_df.query('cre_line == @cre')
        plt.plot(temp[kernel], temp[kernel+'_weights_index'], 'o',color=project_colors()[cre],alpha=.2,label=cre)
    plt.ylabel('Weight Index')
    plt.xlabel('Dropout Index')
    plt.ylim(0,weights_df[kernel+'_weights_index'].quantile(q=.995))
    plt.title(kernel)
    plt.legend()
    return None
=======
>>>>>>> 4d70af78


<|MERGE_RESOLUTION|>--- conflicted
+++ resolved
@@ -3680,7 +3680,6 @@
             print(filepath)
             plt.savefig(filepath)
 
-<<<<<<< HEAD
 def compare_weight_index(weights_df, kernel='all-images'):
     '''
         Scatter plots the kernel dropout score against the kernel weight index. 
@@ -3696,7 +3695,5 @@
     plt.title(kernel)
     plt.legend()
     return None
-=======
->>>>>>> 4d70af78
-
-
+
+

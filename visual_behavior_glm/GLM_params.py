--- conflicted
+++ resolved
@@ -37,13 +37,8 @@
         'running':      {'event':'running',     'type':'continuous',    'length':2,     'offset':-1,    'dropout':True, 'text': 'normalized running speed'},
         'beh_model':    {'event':'beh_model',   'type':'continuous',    'length':.5,    'offset':-.25,  'dropout':True, 'text': 'behavioral model weights'},
         'pupil':        {'event':'pupil',       'type':'continuous',    'length':2,     'offset':-1,    'dropout':True, 'text': 'Z-scored pupil diameter'},
-<<<<<<< HEAD
-        # 'lick_model':   {'event':'lick_model',  'type':'continuous',    'length':4,     'offset':-2,    'dropout':True, 'text': 'lick probability from video'},
-        # 'groom_model':  {'event':'groom_model', 'type':'continuous',    'length':4,     'offset':-2,    'dropout':True, 'text': 'groom probability from video'},
-=======
         # 'lick_model':        {'event':'lick_model',       'type':'continuous',    'length':2,     'offset':-1,    'dropout':True, 'text': 'lick probability from video'},
         # 'groom_model':        {'event':'groom_model',       'type':'continuous',    'length':2,     'offset':-1,    'dropout':True, 'text': 'groom probability from video'},
->>>>>>> 0de2d5bc
     }
     ## add face motion energy PCs
     for PC in range(5):

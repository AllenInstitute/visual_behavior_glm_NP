import os
import bz2
import pickle
import _pickle as cPickle
import warnings
import numpy as np
import pandas as pd
import xarray_mongodb
from tqdm import tqdm

import visual_behavior.data_access.loading as loading
import visual_behavior.database as db

from sklearn.decomposition import PCA

def load_fit_pkl(run_params, ophys_experiment_id):
    '''
        Loads the fit dictionary from the pkl file dumped by fit_experiment.
        Attempts to load the compressed pickle file if it exists, otherwise loads the uncompressed file
    
        Inputs:
        run_params, the dictionary of parameters for this version
        ophys_experiment_id, the oeid to load the fit for
    
        Returns:
        the fit dictionary if it exists

    ''' 

    filenamepkl = os.path.join(run_params['experiment_output_dir'],str(ophys_experiment_id)+'.pkl')
    filenamepbz2 = os.path.join(run_params['experiment_output_dir'],str(ophys_experiment_id)+'.pbz2')

    if os.path.isfile(filenamepbz2):
        fit = bz2.BZ2File(filenamepbz2, 'rb')
        fit = cPickle.load(fit)
        return fit
    elif os.path.isfile(filenamepkl):
        with open(filenamepkl,'rb') as f:
            fit = pickle.load(f)
        return fit
    else:
        return None

def log_error(error_dict, keys_to_check = []):
    '''
    logs contents of error_dict to the `error_logs` collection in the `ophys_glm` mongo database
    '''
    conn=db.Database('visual_behavior_data') #establishes connection
    db.update_or_create(
        collection = conn['ophys_glm']['error_logs'],
        document = db.clean_and_timestamp(error_dict),
        keys_to_check = keys_to_check, # keys to check to determine whether an entry already exists. Overwrites if an entry is found with matching keys
    )
    conn.close()

def get_error_log(search_dict = {}):
    '''
    searches the mongo error log for all entries matching the search_dict
    if search dict is an empty dict (default), it will return full contents of the kernel_error_log collection
    '''
    conn=db.Database('visual_behavior_data') #establishes connection
    result = conn['ophys_glm']['error_logs'].find(search_dict)
    conn.close()
    return pd.DataFrame(list(result))

def build_kernel_df(glm, cell_specimen_id):
    '''
    creates a dataframe summarizing each GLM kernel's contribution over timefor a given cell

    '''
    kernel_list = list(glm.design.kernel_dict.keys())
    model_timestamps = glm.fit['fit_trace_arr']['fit_trace_timestamps'].values
    kernel_df = []

    # get all weight names
    all_weight_names = glm.X.weights.values

    # iterate over all kernels
    for ii, kernel_name in enumerate(kernel_list):
        # get the full kernel (dims = n_weights x n_timestamps)
        kernel = glm.design.kernel_dict[kernel_name]['kernel']

        # get the weight matrix for the weights associated with this kernel and cell (dims = 1 x n_weights)
        kernel_weight_names = [w for w in all_weight_names if w.startswith(kernel_name)]
        w_kernel = np.expand_dims(glm.W.loc[dict(
            weights=kernel_weight_names, cell_specimen_id=cell_specimen_id)], axis=0)

        # calculate kernel output as w_kernel * kernel (dims = 1 x n_timestamps)
        # add to list of dataframes with cols: timestamps, kernel_outputs, kernel_name
        kernel_df.append(
            pd.DataFrame({
                'timestamps': model_timestamps,
                'timestamp_index':np.arange(len(model_timestamps)),
                'kernel_outputs': (w_kernel @ kernel).squeeze(),
                'kernel_name': [kernel_name]*len(model_timestamps)
            })
        )

    # return the concatenated dataframe (concatenating a list of dataframes makes a single dataframe)
    return pd.concat(kernel_df)

def generate_results_summary(glm):
    nonadj_dropout_summary = generate_results_summary_nonadj(glm)
    adj_dropout_summary = generate_results_summary_adj(glm)

    dropout_summary = pd.merge(
        nonadj_dropout_summary, 
        adj_dropout_summary,
        on=['dropout', 'cell_specimen_id']
    ).reset_index()
    dropout_summary.columns.name = None
    return dropout_summary

def generate_results_summary_adj(glm):
    '''
        Returns a dataframe with summary information from the glm object
    '''
    # Get list of columns to look at, removing the non-adjusted dropouts, and training scores
    test_cols = [col for col in glm.results.columns if ((not col.endswith('train'))&('adj' in col))]
    
    # Set up space
    results_summary_list = []

    # Iterate over cells
    for cell_specimen_id in glm.results.index.values:

        # For each cell, get the relevant columns
        results_summary = pd.DataFrame(glm.results.loc[cell_specimen_id][test_cols]).reset_index().rename(columns={cell_specimen_id:'variance_explained','index':'dropout_name'})

        # For each dropout, separate the name of the dropout from the type of information
        for idx,row in results_summary.iterrows():
            results_summary.at[idx,'dropout'] = row['dropout_name'].split('__')[0]
            results_summary.at[idx,'type'] = row['dropout_name'].split('__')[1]

        # pivot the table on the dropout names
        results_summary = pd.pivot_table(results_summary.drop(columns=['dropout_name']), index=['dropout'],columns=['type'],values =['variance_explained'],dropna=False)
        results_summary.columns = results_summary.columns.droplevel()
        results_summary = results_summary.rename(columns={
            'avg_cv_adjvar_test': 'adj_variance_explained',
            'avg_cv_adjvar_test_full_comparison': 'adj_variance_explained_full',
            'adj_dropout': 'adj_fraction_change_from_full'
        })
 
        # add the cell id info
        results_summary['cell_specimen_id'] = cell_specimen_id
         
        # pack up
        results_summary_list.append(results_summary)

    # Concatenate all cells and return

    return pd.concat(results_summary_list)

def generate_results_summary_nonadj(glm):
    '''
        Returns a dataframe with summary information from the glm object
    '''
    # Get list of columns to look at, removing the non-adjusted dropouts, and training scores
    test_cols = [col for col in glm.results.columns if ((not col.endswith('train'))&('adj' not in col)&('session' not in col)&('cell' not in col))]  
 
    # Set up space
    results_summary_list = []

    # Iterate over cells
    for cell_specimen_id in glm.results.index.values:

        # For each cell, get the relevant columns
        results_summary = pd.DataFrame(glm.results.loc[cell_specimen_id][test_cols]).reset_index().rename(columns={cell_specimen_id:'variance_explained','index':'dropout_name'})

        # For each dropout, separate the name of the dropout from the type of information
        for idx,row in results_summary.iterrows():
            results_summary.at[idx,'dropout'] = row['dropout_name'].split('__')[0]
            results_summary.at[idx,'type'] = row['dropout_name'].split('__')[1]

        # pivot the table on the dropout names
        results_summary = pd.pivot_table(results_summary.drop(columns=['dropout_name']), index=['dropout'],columns=['type'],values =['variance_explained'],dropna=False)
        results_summary.columns = results_summary.columns.droplevel()
        results_summary = results_summary.rename(columns={
            'avg_cv_var_test':'variance_explained',
            'avg_cv_var_test_full_comparison':'variance_explained_full',
            'dropout':'fraction_change_from_full'})
 
        # add the cell id info
        results_summary['cell_specimen_id'] = cell_specimen_id
         
        # pack up
        results_summary_list.append(results_summary)

    # Concatenate all cells and return

    return pd.concat(results_summary_list)

def generate_results_summary_non_cleaned(glm):
    '''
        Returns a dataframe with summary information from the glm object
    '''
    # Preserving the old functionality for now, but filtering out the adjusted variance columns
    test_cols = [col for col in glm.results.columns if (col.endswith('test') & ('adj' not in col))]
    results_summary_list = []
    for cell_specimen_id in glm.results.index.values:
        results_summary = pd.DataFrame(glm.results.loc[cell_specimen_id][test_cols]).reset_index().rename(columns={cell_specimen_id:'variance_explained','index':'dropout'})
        for idx,row in results_summary.iterrows():
            results_summary.at[idx,'dropout'] = row['dropout'].split('_avg')[0]

        def calculate_fractional_change(row):
            full_model_performance = results_summary[results_summary['dropout']=='Full']['variance_explained'].iloc[0]
            return (row['variance_explained'] - full_model_performance)/full_model_performance

        def calculate_absolute_change(row):
            full_model_performance = results_summary[results_summary['dropout']=='Full']['variance_explained'].iloc[0]
            return row['variance_explained'] - full_model_performance

        results_summary['fraction_change_from_full'] = results_summary.apply(calculate_fractional_change, axis=1)
        results_summary['absolute_change_from_full'] = results_summary.apply(calculate_absolute_change, axis=1)
        results_summary['cell_specimen_id'] = cell_specimen_id
        results_summary_list.append(results_summary)
    return pd.concat(results_summary_list)


def identify_dominant_dropouts(data, cluster_column_name, cols_to_search):
    '''
    for each cluster ID, identifies the dominant dropout value amongst the `cols_to_search`
    adds columns for 'dominant_dropout' and 'dominant_dropout_median'
    operates in place
    inputs:
        data - (pandas dataframe) dataframe to operate on
        cluster_column_name - (string) name of column containing cluster IDs
        cols_to_search - (list) list of columns to search over for dominant column. Should be same set of columns used for clustering
    returns:
        None (operates in place)
    
    '''
    for cluster_id in data[cluster_column_name].unique():
        data_subset = data.query("{} == {}".format(cluster_column_name, cluster_id))

        data_subset_medians = data_subset[cols_to_search].median(axis=0)
        data.loc[data_subset.index, 'dominant_dropout'] = data_subset_medians.idxmin()
        data.loc[data_subset.index, 'dominant_dropout_median'] = data_subset_medians.min()


def sort_data(df_in, sort_order, cluster_column_name):
    '''
    sort dataframe by `sort_order`
    identifies rows where the cluster_id shifts
    '''
    sorted_data = (df_in
            .sort_values(by=sort_order)
            .reset_index(drop=True)
        )

    # identify cluster transitions
    sorted_data['cluster_transition'] = sorted_data[cluster_column_name] != sorted_data[cluster_column_name].shift()
    return sorted_data


def already_fit(oeid, version):
    '''
    check the weight_matrix_lookup_table to see if an oeid/glm_version combination has already been fit
    returns a boolean
    '''
    conn = db.Database('visual_behavior_data')
    coll = conn['ophys_glm']['weight_matrix_lookup_table']
    document_count = coll.count_documents({'ophys_experiment_id':int(oeid), 'glm_version':str(version)})
    conn.close()
    return document_count > 0


def log_results_to_mongo(glm):
    '''
    logs full results and results summary to mongo
    Ensures that there is only one entry per cell/experiment (overwrites if entry already exists)
    '''
    # TODO, update to include adjusted dropouts
    # TODO, arent the full_results and results_summary already in the glm object by this point? is it redundant to compute them again?
    full_results = glm.results.reset_index()
    results_summary = glm.dropout_summary

    full_results['glm_version'] = str(glm.version)
    results_summary['glm_version'] = str(glm.version)

    results_summary['ophys_experiment_id'] = glm.ophys_experiment_id
    results_summary['ophys_session_id'] = glm.ophys_session_id

    full_results['ophys_experiment_id'] = glm.ophys_experiment_id
    full_results['ophys_session_id'] = glm.ophys_session_id

    conn = db.Database('visual_behavior_data')

    keys_to_check = {
        'results_full':['ophys_experiment_id','cell_specimen_id','glm_version'],
        'results_summary':['ophys_experiment_id','cell_specimen_id', 'dropout','glm_version']
    }

    for df,collection in zip([full_results, results_summary], ['results_full','results_summary']):
        coll = conn['ophys_glm'][collection]

        for idx,row in df.iterrows():
            entry = row.to_dict()
            db.update_or_create(
                coll,
                db.clean_and_timestamp(entry),
                keys_to_check = keys_to_check[collection]
            )
    conn.close()

def xarray_to_mongo(xarray):
    '''
    writes xarray to the 'ophys_glm_xarrays' database in mongo
    returns _id of xarray in the 'ophys_glm_xarrays' database
    '''
    conn = db.Database('visual_behavior_data')
    w_matrix_database = conn['ophys_glm_xarrays']
    xdb = xarray_mongodb.XarrayMongoDB(w_matrix_database)
    _id, _ = xdb.put(xarray)
    return _id

def get_weights_matrix_from_mongo(ophys_experiment_id, glm_version):
    '''
    retrieves weights matrix from mongo for a given oeid/glm_version
    throws warning and returns None if no matrix can be found
    '''
    conn = db.Database('visual_behavior_data')
    lookup_table_document = {
        'ophys_experiment_id':ophys_experiment_id,
        'glm_version':glm_version,
    }
    w_matrix_lookup_table = conn['ophys_glm']['weight_matrix_lookup_table']
    w_matrix_database = conn['ophys_glm_xarrays']

    if w_matrix_lookup_table.count_documents(lookup_table_document) == 0:
        warnings.warn('there is no record of a the weights matrix for oeid {}, glm_version {}'.format(ophys_experiment_id, glm_version))
        conn.close()
        return None
    else:
        lookup_result = list(w_matrix_lookup_table.find(lookup_table_document))[0]
        # get the id of the xarray
        w_matrix_id = lookup_result['w_matrix_id']
        xdb = xarray_mongodb.XarrayMongoDB(w_matrix_database)
        W = xdb.get(w_matrix_id)
        conn.close()
        return W


def log_weights_matrix_to_mongo(glm):
    '''
    a method for logging the weights matrix to mongo
    uses the xarray_mongodb library, which automatically distributes the xarray into chunks
    this necessitates building/maintaining a lookup table to link experiments/glm_verisons to the associated xarrays

    input:
        GLM object
    returns:
        None
    '''
    conn = db.Database('visual_behavior_data')
    lookup_table_document = {
        'ophys_experiment_id':glm.ophys_experiment_id,
        'glm_version':glm.version,
    }
    w_matrix_lookup_table = conn['ophys_glm']['weight_matrix_lookup_table']
    w_matrix_database = conn['ophys_glm_xarrays']

    if w_matrix_lookup_table.count_documents(lookup_table_document) >= 1:
        lookup_result = list(w_matrix_lookup_table.find(lookup_table_document))[0]
        # if weights matrix for this experiment/version has already been logged, we need to replace it

        # get the id of the xarray
        w_matrix_id = lookup_result['w_matrix_id']

        # delete the existing xarray (both metadata and chunks)
        w_matrix_database['xarray.chunks'].delete_many({'meta_id':w_matrix_id})
        w_matrix_database['xarray.meta'].delete_many({'_id':w_matrix_id})

        # write the new weights matrix to mongo
        new_w_matrix_id = xarray_to_mongo(glm.W)

        # update the lookup table entry
        lookup_result['w_matrix_id'] = new_w_matrix_id
        _id = lookup_result.pop('_id')
        w_matrix_lookup_table.update_one({'_id':_id}, {"$set": db.clean_and_timestamp(lookup_result)})
    else:
        # if the weights matrix had not already been logged

        # write the weights matrix to mongo
        w_matrix_id = xarray_to_mongo(glm.W)

        # add the id to the lookup table document
        lookup_table_document.update({'w_matrix_id': w_matrix_id})

        # insert the lookup table document into the lookup table
        w_matrix_lookup_table.insert_one(db.clean_and_timestamp(lookup_table_document))

    conn.close()

def get_experiment_table(glm_version):
    '''
    gets the experiment table
    appends the following:
        * roi count
        * cluster job summary for each experiment
        * number of existing dropouts
    
    Warning: this takes a couple of minutes to run.
    '''
    experiment_table = loading.get_filtered_ophys_experiment_table().reset_index()
    dropout_summary = retrieve_results({'glm_version':glm_version}, results_type='summary')
    stdout_summary = get_stdout_summary(glm_version)

    # add ROI count to experiment table
    experiment_table['roi_count'] = experiment_table['ophys_experiment_id'].map(lambda oeid: get_roi_count(oeid))

    # get a count of the dropoutsof for each experiment/cell
    dropout_count = pd.DataFrame(
        (dropout_summary
            .groupby(['ophys_experiment_id','cell_specimen_id'])['dropout']
            .count())
            .reset_index()
            .rename(columns={'dropout': 'dropout_count'}
        )
    )

    # merge in stdout summary
    experiment_table_merged = experiment_table.merge(
        stdout_summary,
        left_on = 'ophys_experiment_id',
        right_on = 'ophys_experiment_id',
        how='left'
    )
    # merge in dropout count (average dropout count per experiment - should be same for all cells)
    experiment_table_merged = experiment_table_merged.merge(
        pd.DataFrame(dropout_count.groupby('ophys_experiment_id')['dropout_count'].mean()).reset_index(),
        left_on = 'ophys_experiment_id',
        right_on = 'ophys_experiment_id',
        how='left'
    )

    return experiment_table_merged
    

def get_stdout_summary(glm_version):
    '''
    retrieves statistics about a given model run from mongo
    '''
    conn = db.Database('visual_behavior_data')
    collection = conn['ophys_glm']['cluster_stdout']
    stdout_summary = pd.DataFrame(list(collection.find({'glm_version':glm_version})))
    conn.close()

    # parse the walltime column
    stdout_summary['required_walltime_seconds'] = stdout_summary['required_walltime'].map(lambda walltime_str: walltime_to_seconds(walltime_str))
    stdout_summary['required_walltime_minutes'] = stdout_summary['required_walltime'].map(lambda walltime_str: walltime_to_seconds(walltime_str)/60)
    stdout_summary['required_walltime_hours'] = stdout_summary['required_walltime'].map(lambda walltime_str: walltime_to_seconds(walltime_str)/3600)

    return stdout_summary

def walltime_to_seconds(walltime_str):
    '''
    converts the walltime string from stdout summary to seconds (int)
    string is assumed to be of format HH:MM:SS
    '''
    h, m, s = walltime_str.split(':')
    return int(h)*60*60 + int(m)*60 + int(s)

def get_roi_count(ophys_experiment_id):
    '''
    a LIMS query to get the valid ROI count for a given experiment
    '''
    query= 'select * from cell_rois where ophys_experiment_id = {}'.format(ophys_experiment_id)
    df = db.lims_query(query)
    return df['valid_roi'].sum()

def retrieve_results(search_dict={}, results_type='full', return_list=None, merge_in_experiment_metadata=True):
    '''
    gets cached results from mongodb
    input:
        search_dict - dictionary of key/value pairs to use for searching, if empty (default), will return entire database table
        results_type - 'full' or 'summary' (default = 'full')
            * full: 1 row for every unique cell/session (cells that are matched across sessions will have one row for each session.
                Each row contains all of the coefficients of variation (a test and a train value for each dropout)
            * summary: results_summary contains 1 row for every unique cell/session/dropout 
                cells that are matched across sessions will have `N_DROPOUTS` rows for each session.
                Each row contains a `dropout` label describing the particular dropout coefficent(s) that apply to that row. 
                All derived values (`variance_explained`, `fraction_change_from_full`, `absolute_change_from_full`) 
                are calculated only on test data, not train data.
        return_list - a list of columns to return. Returning fewer columns speeds queries
        merge_in_experiment_metadata - boolan which, if True, merges in data from experiment table
    output:
        dataframe of results
    '''
    if return_list is None:
        return_dict = {'_id': 0}
    else:
        return_dict = {v: 1 for v in return_list}
        if '_id' not in return_list:
            # don't return `_id` unless it was specifically requested
            return_dict.update({'_id': 0})

    conn = db.Database('visual_behavior_data')
    database = 'ophys_glm'
    results = pd.DataFrame(list(conn[database]['results_{}'.format(results_type)].find(search_dict, return_dict)))

    # make 'glm_version' column a string
    if 'glm_version' in results.columns:
        results['glm_version'] = results['glm_version'].astype(str)
    conn.close()

    if merge_in_experiment_metadata:
        # get experiment table, merge in details of each experiment
        experiment_table = loading.get_filtered_ophys_experiment_table().reset_index()
        results = results.merge(
            experiment_table, 
            left_on='ophys_experiment_id',
            right_on='ophys_experiment_id', 
            how='left',
            suffixes=['', '_duplicated'],
        )

    duplicated_cols = [col for col in results.columns if col.endswith('_duplicated')]
    return results.drop(columns=duplicated_cols)

def make_identifier(row):
    return '{}_{}'.format(row['ophys_experiment_id'],row['cell_specimen_id'])

def get_glm_version_comparison_table(versions_to_compare, metric='Full__avg_cv_var_test'):
    '''
    builds a table that allows to glm versions to be directly compared
    input is list of glm versions to compare (list of strings)
    '''
    results = []
    for glm_version in versions_to_compare:
        results.append(retrieve_results({'glm_version': glm_version}, results_type='full'))
    results = pd.concat(results, sort=True)
    
    results['identifier'] = results.apply(make_identifier, axis=1)
    pivoted_results = results.pivot(index='identifier', columns='glm_version',values=metric)
    cols= [col for col in results.columns if col not in pivoted_results.columns and 'test' not in col and 'train' not in col and '__' not in col and 'dropout' not in col]

    pivoted_results = pivoted_results.merge(
        results[cols].drop_duplicates(subset=['identifier']),
        left_on='identifier',
        right_on='identifier',
        how='left'
    )

    return pivoted_results

def build_pivoted_results_summary(value_to_use, results_summary=None, glm_version=None, cutoff=None):
    '''
    pivots the results_summary dataframe to give a dataframe with dropout scores as unique columns
    inputs:
        results_summary: dataframe of results_summary. If none, will be pulled from mongo
        glm_version: glm_version to pull from database (only if results_summary is None)
        cutoff: cutoff for CV score on full model. Cells with CV score less than this value will be excluded from the output dataframe
        value_to_use: which column to use as the value in the pivot table (e.g. 'fraction_change_from_full')
    output:
        wide form results summary
    '''
    
    # some aassertions to make sure the right combination of stuff is input
    assert results_summary is not None or glm_version is not None, 'must pass either a results_summary or a glm_version'
    assert not (results_summary is not None and glm_version is not None), 'cannot pass both a results summary and a glm_version'
    if results_summary is not None:
        assert len(results_summary['glm_version'].unique()) == 1, 'number of glm_versions in the results summary caannot exceed 1'
        
    # get results summary if none was passed
    if results_summary is None:
        results_summary = retrieve_results(search_dict = {'glm_version': glm_version}, results_type='summary')
        
    results_summary['identifier'] = results_summary['ophys_experiment_id'].astype(str) + '_' +  results_summary['cell_specimen_id'].astype(str)
    
    # apply cutoff. Set to -inf if not specified
    if cutoff is None:
        cutoff = -np.inf
    cells_to_keep = list(results_summary.query('dropout == "Full" and variance_explained >= @cutoff')['identifier'].unique())
    
    # pivot the results summary so that dropout scores become columns
    results_summary_pivoted = results_summary.query('identifier in @cells_to_keep').pivot(index='identifier',columns='dropout',values=value_to_use).reset_index()
    
    # merge in other identifying columns, leaving out those that will have more than one unique value per cell
    potential_cols_to_drop = [
        '_id', 
        'index',
        'dropout', 
        'variance_explained', 
        'fraction_change_from_full', 
        'absolute_change_from_full',
        'adj_fraction_change_from_full',
        'adj_variance_explained',
        'adj_variance_explained_full',
        'entry_time_utc',
    ]
    cols_to_drop = [col for col in potential_cols_to_drop if col in results_summary.columns]
    results_summary_pivoted = results_summary_pivoted.merge(
        results_summary.drop(columns=cols_to_drop).drop_duplicates(),
        left_on='identifier',
        right_on='identifier',
        how='left'
    )
    
    return results_summary_pivoted


def summarize_variance_explained(results=None):
    '''
    return results summary grouped by version and cre-line
    '''
    if results is None:
        results_dict = retrieve_results()
        results = results_dict['full']
    return results.groupby(['glm_version','cre_line'])['Full_avg_cv_var_test'].describe()


def get_experiment_inventory(results=None):
    '''
    adds a column to the experiments table for every GLM version called 'glm_version_{GLM_VERSION}_exists'
    column is boolean (True if experiment successfully fit for that version, False otherwise)
    '''
    def oeid_in_results(oeid, version):
        try:
            res = results['full'].loc[oeid]['glm_version']
            if isinstance(res, str):
                return version == res
            else:
                return version in res.unique()
        except KeyError:
            return False

    if results is None:
        results_dict = retrieve_results()
        results = results_dict['full']
    results = results.set_index(['ophys_experiment_id'])
    
    experiments_table = loading.get_filtered_ophys_experiment_table()

    for glm_version in results['glm_version'].unique():
        for oeid in experiments_table.index.values:
            experiments_table.at[oeid, 'glm_version_{}_exists'.format(glm_version)] = oeid_in_results(oeid, glm_version)

    return experiments_table

def run_pca(dropout_matrix, n_components=40, deal_with_nans='fill_with_zero'):
    '''
    wrapper function for PCA
    inputs:
        dropout_matrix: matrix on which to perform PCA
        n_components: desired PCA components
        deal_with_nans: 'fill_with_zero' fills with zeros. 'drop' drops.
    returns
        pca object with fit performed, pca_result_matrix

    '''
    pca = PCA(n_components=n_components)
    if deal_with_nans == 'fill_with_zero':
        pca_result = pca.fit_transform(dropout_matrix.fillna(0).values)
    elif deal_with_nans == 'drop':
        pca_result = pca.fit_transform(dropout_matrix.dropna().values)
    pca.results = pca_result
    pca.component_names = dropout_matrix.columns
    return pca
    

def process_session_to_df(oeid, run_params):
    '''
        For the ophys_experiment_id, loads the weight matrix, and builds a dataframe
        organized by cell_id and kernel 
    '''
    # Get weights
    W = get_weights_matrix_from_mongo(int(oeid), run_params['version'])
    
    # Make Dataframe with cell and experiment info
    session_df  = pd.DataFrame()
    session_df['cell_specimen_id'] = W.cell_specimen_id.values
    session_df['ophys_experiment_id'] = [int(oeid)]*len(W.cell_specimen_id.values)  
    
    # For each kernel, extract the weights for this kernel
    for k in run_params['kernels']:
        weight_names = [w for w in W.weights.values if w.startswith(k)]
        
        # Check if this kernel was in this model
        if len(weight_names) > 0:
            session_df[k] = W.loc[dict(weights=weight_names)].values.T.tolist()
    return session_df

def build_weights_df(run_params,results_pivoted, cache_results=False,load_cache=False):
    '''
        Builds a dataframe of (cell_specimen_id, ophys_experiment_id) with the weight parameters for each kernel
        Some columns may have NaN if that cell did not have a kernel, for example if a missing datastream   
 
        INPUTS:
        run_params, parameter json for the version to analyze
        results_pivoted = build_pivoted_results_summary('adj_fraction_change_from_full',results_summary=results)
        cache_results, if True, save dataframe as csv file
        load_cache, if True, load cached results, if it exists
    
        RETURNS:
        a dataframe
    '''
    
    #if load_cache & os.path.exists(run_params['output_dir']+'/weights_df.csv'):
    #    # Need to convert things to np.array
    #    return pd.read_csv(run_params['output_dir']+'/weights_df.csv')
   
    # Make dataframe for cells and experiments 
    oeids = results_pivoted['ophys_experiment_id'].unique() 
    if len(oeids) == 0:
        return None

    # For each experiment, get the weight matrix from mongo (slow)
    # Then pull the weights from each kernel into a dataframe
    sessions = []
    for index, oeid in enumerate(tqdm(oeids)):
        session_df = process_session_to_df(oeid, run_params)
        sessions.append(session_df)

    # Merge all the session_dfs, and add more session level info
    weights_df = pd.concat(sessions,sort=False)
    weights_df = pd.merge(weights_df,results_pivoted, on = ['cell_specimen_id','ophys_experiment_id'],suffixes=('_weights',''))
    
    ## Cache Results
    #if cache_results:
    #    weights_df.to_csv(run_params['output_dir']+'/weights_df.csv') 

    # Return weights_df
    return weights_df 

def compute_over_fitting_proportion(results_full,run_params):
    '''
        Computes the over-fitting proportion for each cell on each dropout model:
        (train_ve - test_ve)/train_ve
        1 = completely overfit
        0 = no over-fitting

        Also computes the over-fitting proportion attributable to each dropout:
        1-dropout_over_fit/full_over_fit
        1 = This dropout was responsible for all the overfitting in the full model
        0 = This dropout was responsible for none of the overfitting in the full model

    '''
    dropouts = set(run_params['dropouts'].keys())
    for d in dropouts:
        if d+'__avg_cv_var_train' in results_full.columns:
            results_full[d+'__over_fit'] = (results_full[d+'__avg_cv_var_train']-results_full[d+'__avg_cv_var_test'])/(results_full[d+'__avg_cv_var_train'])
    
    dropouts.remove('Full')
    for d in dropouts:
        if d+'__avg_cv_var_train' in results_full.columns:
            results_full[d+'__dropout_overfit_proportion'] = 1-results_full[d+'__over_fit']/results_full['Full__over_fit']
    return


def find_best_session(results_pivoted, session_number, mouse_id=None, novelty=False):
    '''
        If there are multiple retakes of the same ophys session type, picks one with most 
        registered neurons.
        If novelty is True, picks ophys session with prior exposure to session type = 0
        Returns one ophys session id if there is one, returns None if there is none that meet
        novelty criteria.

        INPUT:
        results_pivoted     glm output with each regressor as a column
        mouse_id            pick one mouse id at a time
        session_number      pick one session type at a time (1,2...6)
        novelty             default = False, if set to True = not a retake

        RETURNS:
        session_number      ophys session number if one is found, None otherwise

    '''
    if mouse_id is not None:  # get glm from one mouse
        df = results_pivoted[(results_pivoted['mouse_id'] == mouse_id) &
                             (results_pivoted['session_number'] == session_number)]
    else:
        df = results_pivoted[results_pivoted['session_number']
                             == session_number]

    sessions = df['ophys_session_id'].unique()
    #print('found {} session(s)...'.format(len(sessions)))


    if len(sessions) == 1 and novelty == False:  # one session
        session_to_use = sessions[0]

    elif not list(sessions):  # no sessions
        session_to_use = None

    elif novelty == True:  # novel session
        try:
            session_to_use = df[df['prior_exposures_to_session_type'] == 0]['ophys_session_id'].unique()[0]
        except:
            print('no novel session, id = {}...'.format(df['ophys_session_id'].unique()))
            session_to_use = None

    else:  # go through sessions and find the one with most registered neurons
        n_csids = 0  # number of cell specimen ids

        for session in sessions:
            n_csid = len(df[df['ophys_session_id'] == session]
                         ['cell_specimen_id'])

            if n_csid > n_csids:
                n_csids = n_csid
                session_to_use = session

    return session_to_use


def get_matched_cell_ids_across_sessions(results_pivoted_sel, session_numbers, novelty=None):
    '''
        Finds cells with the same cell ids across sessions
        INPUT:
        results_pivoted_sel     results_pivoted dataframe without retakes with cell_specimen_id,
                                session_number, mouse_id, and ophys_session_id as columns
        session_numbers         session numbers to compare 
        novelty                 default None, if there are retakes, assumes novelty = True for ophys 4.
                                Set to False if novelty of ophys 4 is not a priority

        RETURNS:
        matched_cell_ids        an array of cell specimen ids matched across sessions
        ophys_session_ids       an array of ophys_session_ids, where the cell ids came from

    '''

    # check for retakes first. You cannot match cells if there are more than one of the same session type.
    ophys_session_ids = []
    tmp = results_pivoted_sel[['mouse_id', 'session_number']].drop_duplicates()
    session_N = tmp.groupby(['mouse_id', 'session_number'])['session_number'].value_counts()

    if session_N.unique() != [1]:

        print('glm output contains retakes; cant match cells')
        matched_cell_ids = None
    else:

        # start with all cell ids
        matched_cell_ids = results_pivoted_sel['cell_specimen_id'].unique()

        for session_number in session_numbers:
            df = results_pivoted_sel[results_pivoted_sel['session_number'] == session_number]
            matched_cell_ids = np.intersect1d(matched_cell_ids, df['cell_specimen_id'].values)
            try:
                ophys_session_ids.append(df['ophys_session_id'].unique()[0])
            except:
                print('no matches')

    return matched_cell_ids, ophys_session_ids


def drop_cells_with_nan(results_pivoted, regressor):
    '''
        Find cells that have NaN dropout scores in either one or more ophys sessions
        and drop them in all ophys sessions. Returns glm df without those cells.

        INPUT:
        results_pivoted    glm output with regressors as columns
        regressor          name of the regressor

        RETURNS:
        results_pivoted_without_nan 
    '''
    cell_with_nan = results_pivoted[results_pivoted[regressor].isnull()]['cell_specimen_id'].values
    results_pivoted_without_nan = results_pivoted[~results_pivoted['cell_specimen_id'].isin(cell_with_nan)]
    return results_pivoted_without_nan


def get_matched_mouse_ids(results_pivoted, session_numbers):
    '''
        Find mouse ids that have matched ophys sessions.

        INPUT:
        results_pivoted     glm output with regressors as columns
        ression_numbers     session numbers to match

        RETURNS:
        mouse_ids           an array with mouse ids that have all listed session numbers
    '''

    mouse_ids = results_pivoted['mouse_id'].unique()
    for session_number in session_numbers:
        mouse_id = results_pivoted[results_pivoted['session_number']
                                   == session_number]['mouse_id'].unique()
        mouse_ids = np.intersect1d(mouse_ids, mouse_id)
    return mouse_ids


def clean_glm_dropout_scores(results_pivoted, threshold=0.01, in_session_numbers=None):
    '''
        Selects only neurons what are explained above threshold var. 
        In_session_numbers allows you specify with sessions to check. 

        INPUT: 
        results_pivoted           glm output witt session_number and variance_explained_full as columns
        in_session_numbers        an array of session number(s) to check. 

        RETURNS:
        results_pivoted_var glm output with cells above threshold of var explained, unmatched cells
    '''
    good_cell_ids = results_pivoted[results_pivoted['variance_explained_full']
                       > threshold]['cell_specimen_id'].unique()

    if in_session_numbers is not None:
        for session_number in in_session_numbers:
            cell_ids = results_pivoted[(results_pivoted['session_number'] == session_number) &
                                       (results_pivoted['variance_explained_full'] > threshold)]['cell_specimen_id'].unique()
            good_cell_ids = np.intersect1d(good_cell_ids, cell_ids)
    else:
        good_cell_ids = results_pivoted[results_pivoted['variance_explained_full']
                           > threshold]['cell_specimen_id'].unique()

    results_pivoted_var = results_pivoted[results_pivoted['cell_specimen_id'].isin(
        good_cell_ids)].copy()

    return results_pivoted_var
          


def inventory_glm_version(glm_version):
    '''
    checks to see which experiments and cell_roi_ids do not yet exist for a given GLM version
    inputs:
        glm_version: string
        
    returns: dict
        {
            'missing_experiments': a list of missing experiment IDs
            'missing_rois': a list of missing cell_roi_ids
            'incomplete_experiments': a list of experiments which exist, but for which the cell_roi_id list is incomplete
        }
    '''
    glm_results = retrieve_results(
        search_dict = {'glm_version': glm_version},
        return_list = ['ophys_experiment_id', 'cell_specimen_id', 'cell_roi_id'],
        merge_in_experiment_metadata=False
    )
    cell_table = loading.get_cell_table(columns_to_return = ['ophys_experiment_id','cell_specimen_id', 'cell_roi_id'])

    missing_experiments = list(
        set(cell_table['ophys_experiment_id'].unique()) - 
        set(glm_results['ophys_experiment_id'].unique())
    )

    missing_rois = list(
        set(cell_table['cell_roi_id'].unique()) - 
        set(glm_results['cell_roi_id'].unique())
    )

    # get any experiments for which the ROI count is incomplete. These are 'incomplete_experiments'
    incomplete_experiments = []
    additional_missing_cells = list(
        set(cell_table.query('ophys_experiment_id in {}'.format(list(glm_results['ophys_experiment_id'].unique())))['cell_roi_id']) - 
        set(glm_results['cell_roi_id'])
    )
    for missing_cell in additional_missing_cells:
        associated_oeid = cell_table.query('cell_roi_id == @missing_cell_id').iloc[0]['ophys_experiment_id']
        # only append an experiment to the incomplete experiments list if it's not already in the list
        incomplete_experiments.append(associated_oeid) if associated_oeid not in incomplete_experiments else None

<<<<<<< HEAD
def select_experiments_for_testing(returns = 'experiment_ids'):
    '''
    This function will return 10 hand-picked experiment IDs to use for testing purposes.
    This will allow multiple versions to test against the same small set of experiments.

    Experiments were chosen as follows:
        2x OPHYS_2_passive
        2x OPHYS_5_passive
        2x active w/ fraction engaged < 0.05 (1 @ 0.00, 1 @ 0.02)
        2x active w/ fraction engaged > 0.99 (1 @ 0.97, 1 @ 0.98)
        2x active w/ fraction engaged in range (0.4, 0.6) (1 @ 0.44, 1 @ 0.59)

    Parameters:
    ----------
    returns : str
        either 'experiment_ids' or 'dataframe'

    Returns:
    --------
    if returns == 'experiment_ids' (default)
        list of 10 pre-chosen experiment IDs
    if returns == 'dataframe':
        experiment table for 10 pre-chosen experiments
    '''

    test_experiments = pd.read_csv('/allen/programs/braintv/workgroups/nc-ophys/visual_behavior/ophys_glm/experiments_for_testing.csv')

    if returns == 'experiment_ids':
        return test_experiments['ophys_experiment_id'].unique()
    elif returns == 'dataframe':
        return test_experiments

=======
    return {'missing_experiments': missing_experiments, 'missing_rois': missing_rois, 'incomplete_experiments': incomplete_experiments}
>>>>>>> 350771c0

# NOTE:
# Everything below this point is carried over from Nick P.'s old repo. Commenting it out to keep it as a resource.
#dirc = '/allen/programs/braintv/workgroups/nc-ophys/nick.ponvert/20200102_lambda_70/'
#dirc = '/allen/programs/braintv/workgroups/nc-ophys/nick.ponvert/20200102_reward_filter_dev/'
#dff_dirc = '/allen/programs/braintv/workgroups/nc-ophys/nick.ponvert/ophys_glm_dev_dff_traces/'
#global_dir = dirc

# def moving_mean(values, window):
#     weights = np.repeat(1.0, window)/window
#     mm = np.convolve(values, weights, 'valid')
#     return mm


# def compute_full_mean(experiment_ids):
#     x = []
#     for exp_dex, exp_id in enumerate(tqdm(experiment_ids)):
#         try:
#             fit_data = compute_response(exp_id)
#             x = x + compute_mean_error(fit_data)
#         except:
#             pass
#     return x


# def compute_mean_error(fit_data, threshold=0.02):
#     x = []
#     for cell_dex, cell_id in enumerate(fit_data['w'].keys()):
#         if fit_data['cv_var_explained'][cell_id] > threshold:
#             x.append(fit_data['model_err'][cell_id])
#     return x


# def plot_errors(fit_data, threshold=0.02, plot_each=False, smoothing_window=50):
#     plt.figure(figsize=(12, 4))
#     x = []
#     for cell_dex, cell_id in enumerate(fit_data['w'].keys()):
#         if fit_data['cv_var_explained'][cell_id] > threshold:
#             if plot_each:
#                 plt.plot(fit_data['model_err'][cell_id], 'k', alpha=0.2)
#             x.append(fit_data['model_err'][cell_id])
#     plt.plot(moving_mean(np.mean(np.vstack(x), 0), 31*smoothing_window), 'r')
#     plt.axhline(0, color='k', ls='--')


# def plot_cell(fit_data, cell_id):
#     plt.figure(figsize=(12, 4))
#     plt.plot(fit_data['data_dff'][cell_id], 'r', label='Cell')
#     plt.plot(fit_data['model_dff'][cell_id], 'b', label='Model')
#     plt.ylabel('dff')
#     plt.xlabel('time in experiment')


# def get_experiment_design_matrix_temp(oeid, model_dir):
#     return np.load(model_dir+'X_sparse_csc_'+str(oeid)+'.npz')


# def get_experiment_design_matrix(oeid, model_dir):
#     return sparse.load_npz(model_dir+'X_sparse_csc_'+str(oeid)+'.npz').todense()


# def get_experiment_fit(oeid, model_dir):
#     filepath = 'oeid_'+str(oeid)+'.json'
#     with open(model_dir+'/'+filepath) as json_file:
#         data = json.load(json_file)
#     return data


# def get_experiment_dff(oeid):
#     filepath = dff_dirc+str(oeid)+'_dff_array.cd'
#     return xr.open_dataarray(filepath)


# def compute_response(oeid, model_dir):
#     design_matrix = get_experiment_design_matrix(oeid, model_dir)
#     fit_data = get_experiment_fit(oeid)
#     dff_data = get_experiment_dff(oeid)
#     model_dff, model_err, data_dff = compute_response_inner(
#         design_matrix, fit_data, dff_data)
#     fit_data['model_dff'] = model_dff
#     fit_data['model_err'] = model_err
#     fit_data['data_dff'] = data_dff
#     return fit_data


# def compute_response_inner(design_matrix, fit_data, dff_data):
#     model_dff = {}
#     model_err = {}
#     data_dff = {}
#     for cell_dex, cell_id in enumerate(fit_data['w'].keys()):
#         W = np.mean(fit_data['w'][cell_id], 1)
#         model_dff[cell_id] = np.squeeze(np.asarray(design_matrix @ W))
#         model_err[cell_id] = model_dff[cell_id] - \
#             np.array(dff_data.sel(cell_specimen_id=int(cell_id)))
#         data_dff[cell_id] = np.array(
#             dff_data.sel(cell_specimen_id=int(cell_id)))
#     return model_dff, model_err, data_dff

# # Filter for cells tracked on both A1 and A3


# def get_cells_in(df, stage1, stage2):
#     s1 = []
#     s2 = []
#     cell_ids = df['cell_specimen_id'].unique()
#     for cell_dex, cell_id in enumerate(cell_ids):
#         hass1 = len(
#             df.query('cell_specimen_id == @cell_id & stage_name == @stage1')) == 1
#         hass2 = len(
#             df.query('cell_specimen_id == @cell_id & stage_name == @stage2')) == 1
#         if hass1 & hass2:
#             s1.append(df.query('cell_specimen_id == @cell_id & stage_name == @stage1')[
#                       'cv_var_explained'].iloc[0])
#             s2.append(df.query('cell_specimen_id == @cell_id & stage_name == @stage2')[
#                       'cv_var_explained'].iloc[0])
#     return np.array(s1), np.array(s2)


# def plot_session_comparison(s1, s2, label1, label2):
#     plt.figure()
#     plt.plot(s1, s2, 'ko')
#     plt.plot([0, 1], [0, 1], 'k--')
#     plt.xlabel(label1+' Var Explained')
#     plt.ylabel(label2+' Var Explained')
#     plt.xlim(-.1, 1)
#     plt.ylim(-.1, 1)
#     plt.savefig(
#         '/home/alex.piet/codebase/GLM/figs/var_explained_scatter_'+label1+'_'+label2+'.png')
#     plt.figure()
#     plt.hist(s2-s1, 100)
#     plt.axvline(0, color='k', ls='--')
#     mean_val = np.mean(s2-s1)
#     mean_sem = sem(s2-s1)
#     yval = plt.ylim()[1]
#     plt.plot(mean_val, yval, 'rv')
#     plt.plot([mean_val-1.96*mean_sem, mean_val +
#               1.96*mean_sem], [yval, yval], 'r-')
#     plt.xlim(-0.4, 0.4)
#     plt.savefig(
#         '/home/alex.piet/codebase/GLM/figs/var_explained_histogram_'+label1+'_'+label2+'.png')


# def get_ophys_timestamps(session):
#     ophys_frames_to_use = (
#         session.ophys_timestamps > session.stimulus_presentations.iloc[0]['start_time']
#     ) & (
#         session.ophys_timestamps < session.stimulus_presentations.iloc[-1]['stop_time']+0.5
#     )
#     timestamps = session.ophys_timestamps[ophys_frames_to_use]
#     return timestamps[:-1]


# def compute_variance_explained(df):
#     var_expl = [(np.var(x[0]) - np.var(x[1]))/np.var(x[0])
#                 for x in zip(df['data_dff'], df['model_err'])]
#     df['var_expl'] = var_expl


# def process_to_flashes(fit_data, session):
#     ''' 
#         Is now fast
#     '''
#     cells = list(fit_data['w'].keys())
#     timestamps = get_ophys_timestamps(session)
#     df = pd.DataFrame()
#     cell_specimen_id = []
#     stimulus_presentations_id = []
#     model_dff = []
#     model_err = []
#     data_dff = []
#     image_index = []

#     for dex, row in session.stimulus_presentations.iterrows():
#         sdex = np.where(timestamps > row.start_time)[0][0]
#         edex = np.where(timestamps < row.start_time + 0.75)[0][-1]
#         edex = sdex + 21  # due to aliasing, im hard coding this for now
#         for cell_dex, cell_id in enumerate(cells):
#             cell_specimen_id.append(cell_id)
#             stimulus_presentations_id.append(int(dex))
#             model_dff.append(fit_data['model_dff'][cell_id][sdex:edex])
#             model_err.append(fit_data['model_err'][cell_id][sdex:edex])
#             data_dff.append(fit_data['data_dff'][cell_id][sdex:edex])
#             image_index.append(row.image_index)
#     df['cell_specimen_id'] = cell_specimen_id
#     df['stimulus_presentations_id'] = stimulus_presentations_id
#     df['model_dff'] = model_dff
#     df['model_err'] = model_err
#     df['data_dff'] = data_dff
#     df['image_index'] = image_index
#     return df


# def process_to_trials(fit_data, session):
#     ''' 
#         Takes Forever
#     '''
#     cells = list(fit_data['w'].keys())
#     timestamps = get_ophys_timestamps(session)
#     df = pd.DataFrame()
#     for dex, row in session.trials.iterrows():
#         if not np.isnan(row.change_time):
#             sdex = np.where(timestamps > row.change_time-2)[0][0]
#             edex = np.where(timestamps < row.change_time+2)[0][-1]
#             edex = sdex + 124  # due to aliasing, im hard coding this for now
#             for cell_dex, cell_id in enumerate(cells):
#                 d = {'cell_specimen_id': cell_id, 'stimulus_presentations_id': int(dex),
#                      'model_dff': fit_data['model_dff'][cell_id][sdex:edex],
#                      'model_err': fit_data['model_err'][cell_id][sdex:edex],
#                      'data_dff': fit_data['data_dff'][cell_id][sdex:edex]}
#                 df = df.append(d, ignore_index=True)
#     return df


# def compute_shuffle(flash_df):
#     cells = flash_df['cell_specimen_id'].unique()
#     cv_d = {}
#     cv_shuf_d = {}
#     for dex, cellid in enumerate(cells):
#         cv, cv_shuf = compute_shuffle_var_explained(flash_df, cellid)
#         cv_d[cellid] = cv
#         cv_shuf_d[cellid] = cv_shuf
#     return cv_d, cv_shuf_d


# def compute_shuffle_var_explained(flash_df, cell_id):
#     '''
#         Computes the variance explained in a shuffle distribution
#         NOTE: this variance explained is going to be different from the full thing because im being a little hacky. buts I think its ok for the purpose of this analysis 
#     '''
#     cell_df = flash_df.query('cell_specimen_id == @cell_id').reset_index()
#     cell_df['model_dff_shuffle'] = cell_df.sample(
#         frac=1).reset_index()['model_dff']
#     model_dff_shuf = np.hstack(cell_df['model_dff_shuffle'].values)
#     model_dff = np.hstack(cell_df['model_dff'].values)
#     data_dff = np.hstack(cell_df['data_dff'].values)
#     model_err = model_dff - data_dff
#     shuf_err = model_dff_shuf - data_dff
#     var_total = np.var(data_dff)
#     var_resid = np.var(model_err)
#     var_shuf = np.var(shuf_err)
#     cv = (var_total - var_resid) / var_total
#     cv_shuf = (var_total - var_shuf) / var_total
#     return cv, cv_shuf


# def strip_dict(d):
#     value_list = []
#     for dex, key in enumerate(list(d.keys())):
#         value_list.append(d[key])
#     return value_list


# def plot_shuffle_analysis(cv_list, cv_shuf_list, alpha=0.05):
#     plt.figure()
#     nbins = round(len(cv_list)/5)
#     plt.hist(cv_list*100, nbins, alpha=0.5, label='Data')
#     plt.hist(cv_shuf_list*100, nbins, color='k', alpha=0.5, label='Shuffle')
#     plt.axvline(0, ls='--', color='k')
#     plt.legend()
#     threshold = find_threshold(cv_shuf_list, alpha=alpha)
#     plt.axvline(threshold*100, ls='--', color='r')
#     plt.xlabel('Variance Explained')
#     plt.ylabel('count')
#     return threshold


# def find_threshold(cv_shuf_list, alpha=0.05):
#     dex = round(len(cv_shuf_list)*alpha)
#     threshold = np.sort(cv_shuf_list)[-dex]
#     if threshold < 0:
#         return 0
#     else:
#         return threshold


# def shuffle_session(fit_data, session):
#     flash_df = process_to_flashes(fit_data, session)
#     compute_variance_explained(flash_df)
#     cv_df, cv_shuf_df = compute_shuffle(flash_df)
#     threshold = plot_shuffle_analysis(
#         strip_dict(cv_df), strip_dict(cv_shuf_df))
#     return cv_df, cv_shuf_df, threshold

# # Need a function for concatenating cv_df, and cv_shuf_df across sessions


# def shuffle_across_sessions(experiment_list, cache, model_dir=None):
#     if type(model_dir) == type(None):
#         model_dir = global_dir
#     all_cv = []
#     all_shuf = []
#     ophys_experiments = cache.get_experiment_table()
#     for dex, oeid in enumerate(tqdm(experiment_list)):
#         fit_data = compute_response(oeid, model_dir)
#         oeid = ophys_experiments.loc[oeid]['ophys_experiment_id'][0]
#         experiment = cache.get_experiment_data(oeid)
#         flash_df = process_to_flashes(fit_data, experiment)
#         compute_variance_explained(flash_df)
#         cv_df, cv_shuf_df = compute_shuffle(flash_df)
#         all_cv.append(strip_dict(cv_df))
#         all_shuf.append(strip_dict(cv_shuf_df))
#     threshold = plot_shuffle_analysis(np.hstack(all_cv), np.hstack(all_shuf))
#     return all_cv, all_shuf, threshold


# def analyze_threshold(all_cv, all_shuf, threshold):
#     cells_above_threshold = round(
#         np.sum(np.hstack(all_cv) > threshold)/len(np.hstack(all_cv))*100, 2)
#     false_positive_with_zero_threshold = round(
#         np.sum(np.hstack(all_shuf) > 0)/len(np.hstack(all_shuf)), 2)
#     false_positive_with_2_threshold = round(
#         np.sum(np.hstack(all_shuf) > 0.02)/len(np.hstack(all_shuf)), 2)
#     steinmetz_threshold = find_threshold(np.hstack(all_shuf), alpha=0.0033)
#     print("Variance Explained % threshold:       " +
#           str(round(100*threshold, 2)) + " %")
#     print("Percent of cells above threshold:    " +
#           str(cells_above_threshold) + " %")
#     print("False positive if using 0% threshold: " +
#           str(false_positive_with_zero_threshold))
#     print("False positive if using 2% threshold: " +
#           str(false_positive_with_2_threshold))
#     print("Threshold needed for Steinmetz level: " +
#           str(round(100*steinmetz_threshold, 2)) + " %")<|MERGE_RESOLUTION|>--- conflicted
+++ resolved
@@ -954,7 +954,9 @@
         # only append an experiment to the incomplete experiments list if it's not already in the list
         incomplete_experiments.append(associated_oeid) if associated_oeid not in incomplete_experiments else None
 
-<<<<<<< HEAD
+    return {'missing_experiments': missing_experiments, 'missing_rois': missing_rois, 'incomplete_experiments': incomplete_experiments}
+  
+  
 def select_experiments_for_testing(returns = 'experiment_ids'):
     '''
     This function will return 10 hand-picked experiment IDs to use for testing purposes.
@@ -987,9 +989,6 @@
     elif returns == 'dataframe':
         return test_experiments
 
-=======
-    return {'missing_experiments': missing_experiments, 'missing_rois': missing_rois, 'incomplete_experiments': incomplete_experiments}
->>>>>>> 350771c0
 
 # NOTE:
 # Everything below this point is carried over from Nick P.'s old repo. Commenting it out to keep it as a resource.

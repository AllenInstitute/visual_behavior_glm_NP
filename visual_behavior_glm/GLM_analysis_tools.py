--- conflicted
+++ resolved
@@ -1306,11 +1306,7 @@
         plt.ylabel('Neural Trace')
         plt.xlabel('Time')
         plt.title(fit['fit_trace_arr'].cell_specimen_id.values[c])
-<<<<<<< HEAD
-<<<<<<< HEAD
-=======
-
->>>>>>> 9b0d9e0d
+
    
 def check_cv_nans(fit):
     cv_var_test = fit['dropouts']['Full']['cv_var_test'].copy()
@@ -1357,11 +1353,6 @@
 
     plt.tight_layout()
     return orig_VE, zero_VE, nan_VE
-<<<<<<< HEAD
-=======
-=======
-
->>>>>>> 9b0d9e0d
 
 def reshape_rspm_by_experience(results_pivoted = None, model_output_type='adj_fraction_change_from_full',
                  glm_version='19_events_all_L2_optimize_by_session',
@@ -1446,7 +1437,3 @@
         features = ['single-' + feature for feature in features]
 
     return features
-<<<<<<< HEAD
->>>>>>> fd805ab59b81c1b60021604eb12246667aab0941
-=======
->>>>>>> 9b0d9e0d

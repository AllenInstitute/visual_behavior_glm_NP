import os
import bz2
import pickle
import _pickle as cPickle
import warnings
import numpy as np
import pandas as pd
import xarray_mongodb
from tqdm import tqdm

import visual_behavior.data_access.loading as loading
import visual_behavior.database as db

from sklearn.decomposition import PCA

def load_fit_pkl(run_params, ophys_experiment_id):
    '''
        Loads the fit dictionary from the pkl file dumped by fit_experiment.
        Attempts to load the compressed pickle file if it exists, otherwise loads the uncompressed file
    
        Inputs:
        run_params, the dictionary of parameters for this version
        ophys_experiment_id, the oeid to load the fit for
    
        Returns:
        the fit dictionary if it exists

    ''' 

    filenamepkl = os.path.join(run_params['experiment_output_dir'],str(ophys_experiment_id)+'.pkl')
    filenamepbz2 = os.path.join(run_params['experiment_output_dir'],str(ophys_experiment_id)+'.pbz2')

    if os.path.isfile(filenamepbz2):
        fit = bz2.BZ2File(filenamepbz2, 'rb')
        fit = cPickle.load(fit)
        return fit
    elif os.path.isfile(filenamepkl):
        with open(filenamepkl,'rb') as f:
            fit = pickle.load(f)
        return fit
    else:
        return None

def log_error(error_dict, keys_to_check = []):
    '''
    logs contents of error_dict to the `error_logs` collection in the `ophys_glm` mongo database
    '''
    conn=db.Database('visual_behavior_data') #establishes connection
    db.update_or_create(
        collection = conn['ophys_glm']['error_logs'],
        document = db.clean_and_timestamp(error_dict),
        keys_to_check = keys_to_check, # keys to check to determine whether an entry already exists. Overwrites if an entry is found with matching keys
    )
    conn.close()

def get_error_log(search_dict = {}):
    '''
    searches the mongo error log for all entries matching the search_dict
    if search dict is an empty dict (default), it will return full contents of the kernel_error_log collection
    '''
    conn=db.Database('visual_behavior_data') #establishes connection
    result = conn['ophys_glm']['error_logs'].find(search_dict)
    conn.close()
    return pd.DataFrame(list(result))

def build_kernel_df(glm, cell_specimen_id):
    '''
    creates a dataframe summarizing each GLM kernel's contribution over timefor a given cell

    '''
    kernel_list = list(glm.design.kernel_dict.keys())
    model_timestamps = glm.fit['fit_trace_arr']['fit_trace_timestamps'].values
    kernel_df = []

    # get all weight names
    all_weight_names = glm.X.weights.values

    # iterate over all kernels
    for ii, kernel_name in enumerate(kernel_list):
        # get the full kernel (dims = n_weights x n_timestamps)
        kernel = glm.design.kernel_dict[kernel_name]['kernel']

        # get the weight matrix for the weights associated with this kernel and cell (dims = 1 x n_weights)
        kernel_weight_names = [w for w in all_weight_names if w.startswith(kernel_name)]
        w_kernel = np.expand_dims(glm.W.loc[dict(
            weights=kernel_weight_names, cell_specimen_id=cell_specimen_id)], axis=0)

        # calculate kernel output as w_kernel * kernel (dims = 1 x n_timestamps)
        # add to list of dataframes with cols: timestamps, kernel_outputs, kernel_name
        kernel_df.append(
            pd.DataFrame({
                'timestamps': model_timestamps,
                'timestamp_index':np.arange(len(model_timestamps)),
                'kernel_outputs': (w_kernel @ kernel).squeeze(),
                'kernel_name': [kernel_name]*len(model_timestamps)
            })
        )

    # return the concatenated dataframe (concatenating a list of dataframes makes a single dataframe)
    return pd.concat(kernel_df)

def generate_results_summary(glm):
    nonadj_dropout_summary = generate_results_summary_nonadj(glm)
    adj_dropout_summary = generate_results_summary_adj(glm)

    dropout_summary = pd.merge(
        nonadj_dropout_summary, 
        adj_dropout_summary,
        on=['dropout', 'cell_specimen_id']
    ).reset_index()
    dropout_summary.columns.name = None
    return dropout_summary

def generate_results_summary_adj(glm):
    '''
        Returns a dataframe with summary information from the glm object
    '''
    # Get list of columns to look at, removing the non-adjusted dropouts, and training scores
    test_cols = [col for col in glm.results.columns if ((not col.endswith('train'))&('adj' in col))]
    
    # Set up space
    results_summary_list = []

    # Iterate over cells
    for cell_specimen_id in glm.results.index.values:

        # For each cell, get the relevant columns
        results_summary = pd.DataFrame(glm.results.loc[cell_specimen_id][test_cols]).reset_index().rename(columns={cell_specimen_id:'variance_explained','index':'dropout_name'})

        # For each dropout, separate the name of the dropout from the type of information
        for idx,row in results_summary.iterrows():
            results_summary.at[idx,'dropout'] = row['dropout_name'].split('__')[0]
            results_summary.at[idx,'type'] = row['dropout_name'].split('__')[1]

        # pivot the table on the dropout names
        results_summary = pd.pivot_table(results_summary.drop(columns=['dropout_name']), index=['dropout'],columns=['type'],values =['variance_explained'])
        results_summary.columns = results_summary.columns.droplevel()
        results_summary = results_summary.rename(columns={
            'avg_cv_adjvar_test': 'adj_variance_explained',
            'avg_cv_adjvar_test_full_comparison': 'adj_variance_explained_full',
            'adj_dropout': 'adj_fraction_change_from_full'
        })
 
        # add the cell id info
        results_summary['cell_specimen_id'] = cell_specimen_id
         
        # pack up
        results_summary_list.append(results_summary)

    # Concatenate all cells and return

    return pd.concat(results_summary_list)

def generate_results_summary_nonadj(glm):
    '''
        Returns a dataframe with summary information from the glm object
    '''
    # Get list of columns to look at, removing the non-adjusted dropouts, and training scores
    test_cols = [col for col in glm.results.columns if ((not col.endswith('train'))&('adj' not in col)&('session' not in col)&('cell' not in col))]  
 
    # Set up space
    results_summary_list = []

    # Iterate over cells
    for cell_specimen_id in glm.results.index.values:

        # For each cell, get the relevant columns
        results_summary = pd.DataFrame(glm.results.loc[cell_specimen_id][test_cols]).reset_index().rename(columns={cell_specimen_id:'variance_explained','index':'dropout_name'})

        # For each dropout, separate the name of the dropout from the type of information
        for idx,row in results_summary.iterrows():
            results_summary.at[idx,'dropout'] = row['dropout_name'].split('__')[0]
            results_summary.at[idx,'type'] = row['dropout_name'].split('__')[1]

        # pivot the table on the dropout names
        results_summary = pd.pivot_table(results_summary.drop(columns=['dropout_name']), index=['dropout'],columns=['type'],values =['variance_explained'])
        results_summary.columns = results_summary.columns.droplevel()
        results_summary = results_summary.rename(columns={
            'avg_cv_var_test':'variance_explained',
            'avg_cv_var_test_full_comparison':'variance_explained_full',
            'dropout':'fraction_change_from_full'})
 
        # add the cell id info
        results_summary['cell_specimen_id'] = cell_specimen_id
         
        # pack up
        results_summary_list.append(results_summary)

    # Concatenate all cells and return

    return pd.concat(results_summary_list)

def generate_results_summary_non_cleaned(glm):
    '''
        Returns a dataframe with summary information from the glm object
    '''
    # Preserving the old functionality for now, but filtering out the adjusted variance columns
    test_cols = [col for col in glm.results.columns if (col.endswith('test') & ('adj' not in col))]
    results_summary_list = []
    for cell_specimen_id in glm.results.index.values:
        results_summary = pd.DataFrame(glm.results.loc[cell_specimen_id][test_cols]).reset_index().rename(columns={cell_specimen_id:'variance_explained','index':'dropout'})
        for idx,row in results_summary.iterrows():
            results_summary.at[idx,'dropout'] = row['dropout'].split('_avg')[0]

        def calculate_fractional_change(row):
            full_model_performance = results_summary[results_summary['dropout']=='Full']['variance_explained'].iloc[0]
            return (row['variance_explained'] - full_model_performance)/full_model_performance

        def calculate_absolute_change(row):
            full_model_performance = results_summary[results_summary['dropout']=='Full']['variance_explained'].iloc[0]
            return row['variance_explained'] - full_model_performance

        results_summary['fraction_change_from_full'] = results_summary.apply(calculate_fractional_change, axis=1)
        results_summary['absolute_change_from_full'] = results_summary.apply(calculate_absolute_change, axis=1)
        results_summary['cell_specimen_id'] = cell_specimen_id
        results_summary_list.append(results_summary)
    return pd.concat(results_summary_list)


def identify_dominant_dropouts(data, cluster_column_name, cols_to_search):
    '''
    for each cluster ID, identifies the dominant dropout value amongst the `cols_to_search`
    adds columns for 'dominant_dropout' and 'dominant_dropout_median'
    operates in place
    inputs:
        data - (pandas dataframe) dataframe to operate on
        cluster_column_name - (string) name of column containing cluster IDs
        cols_to_search - (list) list of columns to search over for dominant column. Should be same set of columns used for clustering
    returns:
        None (operates in place)
    
    '''
    for cluster_id in data[cluster_column_name].unique():
        data_subset = data.query("{} == {}".format(cluster_column_name, cluster_id))

        data_subset_medians = data_subset[cols_to_search].median(axis=0)
        data.loc[data_subset.index, 'dominant_dropout'] = data_subset_medians.idxmin()
        data.loc[data_subset.index, 'dominant_dropout_median'] = data_subset_medians.min()


def sort_data(df_in, sort_order, cluster_column_name):
    '''
    sort dataframe by `sort_order`
    identifies rows where the cluster_id shifts
    '''
    sorted_data = (df_in
            .sort_values(by=sort_order)
            .reset_index(drop=True)
        )

    # identify cluster transitions
    sorted_data['cluster_transition'] = sorted_data[cluster_column_name] != sorted_data[cluster_column_name].shift()
    return sorted_data


def already_fit(oeid, version):
    '''
    check the weight_matrix_lookup_table to see if an oeid/glm_version combination has already been fit
    returns a boolean
    '''
    conn = db.Database('visual_behavior_data')
    coll = conn['ophys_glm']['weight_matrix_lookup_table']
    document_count = coll.count_documents({'ophys_experiment_id':int(oeid), 'glm_version':str(version)})
    conn.close()
    return document_count > 0


def log_results_to_mongo(glm):
    '''
    logs full results and results summary to mongo
    Ensures that there is only one entry per cell/experiment (overwrites if entry already exists)
    '''
    # TODO, update to include adjusted dropouts
    # TODO, arent the full_results and results_summary already in the glm object by this point? is it redundant to compute them again?
    full_results = glm.results.reset_index()
    results_summary = glm.dropout_summary

    full_results['glm_version'] = str(glm.version)
    results_summary['glm_version'] = str(glm.version)

    results_summary['ophys_experiment_id'] = glm.ophys_experiment_id
    results_summary['ophys_session_id'] = glm.ophys_session_id

    full_results['ophys_experiment_id'] = glm.ophys_experiment_id
    full_results['ophys_session_id'] = glm.ophys_session_id

    conn = db.Database('visual_behavior_data')

    keys_to_check = {
        'results_full':['ophys_experiment_id','cell_specimen_id','glm_version'],
        'results_summary':['ophys_experiment_id','cell_specimen_id', 'dropout','glm_version']
    }

    for df,collection in zip([full_results, results_summary], ['results_full','results_summary']):
        coll = conn['ophys_glm'][collection]

        for idx,row in df.iterrows():
            entry = row.to_dict()
            db.update_or_create(
                coll,
                db.clean_and_timestamp(entry),
                keys_to_check = keys_to_check[collection]
            )
    conn.close()

def xarray_to_mongo(xarray):
    '''
    writes xarray to the 'ophys_glm_xarrays' database in mongo
    returns _id of xarray in the 'ophys_glm_xarrays' database
    '''
    conn = db.Database('visual_behavior_data')
    w_matrix_database = conn['ophys_glm_xarrays']
    xdb = xarray_mongodb.XarrayMongoDB(w_matrix_database)
    _id, _ = xdb.put(xarray)
    return _id

def get_weights_matrix_from_mongo(ophys_experiment_id, glm_version):
    '''
    retrieves weights matrix from mongo for a given oeid/glm_version
    throws warning and returns None if no matrix can be found
    '''
    conn = db.Database('visual_behavior_data')
    lookup_table_document = {
        'ophys_experiment_id':ophys_experiment_id,
        'glm_version':glm_version,
    }
    w_matrix_lookup_table = conn['ophys_glm']['weight_matrix_lookup_table']
    w_matrix_database = conn['ophys_glm_xarrays']

    if w_matrix_lookup_table.count_documents(lookup_table_document) == 0:
        warnings.warn('there is no record of a the weights matrix for oeid {}, glm_version {}'.format(ophys_experiment_id, glm_version))
        conn.close()
        return None
    else:
        lookup_result = list(w_matrix_lookup_table.find(lookup_table_document))[0]
        # get the id of the xarray
        w_matrix_id = lookup_result['w_matrix_id']
        xdb = xarray_mongodb.XarrayMongoDB(w_matrix_database)
        W = xdb.get(w_matrix_id)
        conn.close()
        return W


def log_weights_matrix_to_mongo(glm):
    '''
    a method for logging the weights matrix to mongo
    uses the xarray_mongodb library, which automatically distributes the xarray into chunks
    this necessitates building/maintaining a lookup table to link experiments/glm_verisons to the associated xarrays

    input:
        GLM object
    returns:
        None
    '''
    conn = db.Database('visual_behavior_data')
    lookup_table_document = {
        'ophys_experiment_id':glm.ophys_experiment_id,
        'glm_version':glm.version,
    }
    w_matrix_lookup_table = conn['ophys_glm']['weight_matrix_lookup_table']
    w_matrix_database = conn['ophys_glm_xarrays']

    if w_matrix_lookup_table.count_documents(lookup_table_document) >= 1:
        lookup_result = list(w_matrix_lookup_table.find(lookup_table_document))[0]
        # if weights matrix for this experiment/version has already been logged, we need to replace it

        # get the id of the xarray
        w_matrix_id = lookup_result['w_matrix_id']

        # delete the existing xarray (both metadata and chunks)
        w_matrix_database['xarray.chunks'].delete_many({'meta_id':w_matrix_id})
        w_matrix_database['xarray.meta'].delete_many({'_id':w_matrix_id})

        # write the new weights matrix to mongo
        new_w_matrix_id = xarray_to_mongo(glm.W)

        # update the lookup table entry
        lookup_result['w_matrix_id'] = new_w_matrix_id
        _id = lookup_result.pop('_id')
        w_matrix_lookup_table.update_one({'_id':_id}, {"$set": db.clean_and_timestamp(lookup_result)})
    else:
        # if the weights matrix had not already been logged

        # write the weights matrix to mongo
        w_matrix_id = xarray_to_mongo(glm.W)

        # add the id to the lookup table document
        lookup_table_document.update({'w_matrix_id': w_matrix_id})

        # insert the lookup table document into the lookup table
        w_matrix_lookup_table.insert_one(db.clean_and_timestamp(lookup_table_document))

    conn.close()

def get_experiment_table(glm_version):
    '''
    gets the experiment table
    appends the following:
        * roi count
        * cluster job summary for each experiment
        * number of existing dropouts
    
    Warning: this takes a couple of minutes to run.
    '''
    experiment_table = loading.get_filtered_ophys_experiment_table().reset_index()
    dropout_summary = retrieve_results({'glm_version':glm_version}, results_type='summary')
    stdout_summary = get_stdout_summary(glm_version)

    # add ROI count to experiment table
    experiment_table['roi_count'] = experiment_table['ophys_experiment_id'].map(lambda oeid: get_roi_count(oeid))

    # get a count of the dropoutsof for each experiment/cell
    dropout_count = pd.DataFrame(
        (dropout_summary
            .groupby(['ophys_experiment_id','cell_specimen_id'])['dropout']
            .count())
            .reset_index()
            .rename(columns={'dropout': 'dropout_count'}
        )
    )

    # merge in stdout summary
    experiment_table_merged = experiment_table.merge(
        stdout_summary,
        left_on = 'ophys_experiment_id',
        right_on = 'ophys_experiment_id',
        how='left'
    )
    # merge in dropout count (average dropout count per experiment - should be same for all cells)
    experiment_table_merged = experiment_table_merged.merge(
        pd.DataFrame(dropout_count.groupby('ophys_experiment_id')['dropout_count'].mean()).reset_index(),
        left_on = 'ophys_experiment_id',
        right_on = 'ophys_experiment_id',
        how='left'
    )

    return experiment_table_merged
    

def get_stdout_summary(glm_version):
    '''
    retrieves statistics about a given model run from mongo
    '''
    conn = db.Database('visual_behavior_data')
    collection = conn['ophys_glm']['cluster_stdout']
    stdout_summary = pd.DataFrame(list(collection.find({'glm_version':glm_version})))
    conn.close()

    # parse the walltime column
    stdout_summary['required_walltime_seconds'] = stdout_summary['required_walltime'].map(lambda walltime_str: walltime_to_seconds(walltime_str))
    stdout_summary['required_walltime_minutes'] = stdout_summary['required_walltime'].map(lambda walltime_str: walltime_to_seconds(walltime_str)/60)
    stdout_summary['required_walltime_hours'] = stdout_summary['required_walltime'].map(lambda walltime_str: walltime_to_seconds(walltime_str)/3600)

    return stdout_summary

def walltime_to_seconds(walltime_str):
    '''
    converts the walltime string from stdout summary to seconds (int)
    string is assumed to be of format HH:MM:SS
    '''
    h, m, s = walltime_str.split(':')
    return int(h)*60*60 + int(m)*60 + int(s)

def get_roi_count(ophys_experiment_id):
    '''
    a LIMS query to get the valid ROI count for a given experiment
    '''
    query= 'select * from cell_rois where ophys_experiment_id = {}'.format(ophys_experiment_id)
    df = db.lims_query(query)
    return df['valid_roi'].sum()

def retrieve_results(search_dict={}, results_type='full'):
    '''
    gets cached results from mongodb
    input:
        search_dict - dictionary of key/value pairs to use for searching, if empty (default), will return entire database table
        results_type - 'full' or 'summary' (default = 'full')
            * full: 1 row for every unique cell/session (cells that are matched across sessions will have one row for each session.
                Each row contains all of the coefficients of variation (a test and a train value for each dropout)
            * summary: results_summary contains 1 row for every unique cell/session/dropout 
                cells that are matched across sessions will have `N_DROPOUTS` rows for each session.
                Each row contains a `dropout` label describing the particular dropout coefficent(s) that apply to that row. 
                All derived values (`variance_explained`, `fraction_change_from_full`, `absolute_change_from_full`) 
                are calculated only on test data, not train data.
    output:
        dataframe of results
    '''
    conn = db.Database('visual_behavior_data')
    database = 'ophys_glm'
    results = pd.DataFrame(list(conn[database]['results_{}'.format(results_type)].find(search_dict)))

    # make 'glm_version' column a string
    results['glm_version'] = results['glm_version'].astype(str)
    conn.close()

    # get experiment table, merge in details of each experiment
    experiment_table = loading.get_filtered_ophys_experiment_table().reset_index()
    results = results.merge(
        experiment_table, 
        left_on='ophys_experiment_id',
        right_on='ophys_experiment_id', 
        how='left',
        suffixes=['', '_duplicated'],
    )
    duplicated_cols = [col for col in results.columns if col.endswith('_duplicated')]
    return results.drop(columns=duplicated_cols)

def make_identifier(row):
    return '{}_{}'.format(row['ophys_experiment_id'],row['cell_specimen_id'])

def get_glm_version_comparison_table(versions_to_compare, metric='Full__avg_cv_var_test'):
    '''
    builds a table that allows to glm versions to be directly compared
    input is list of glm versions to compare (list of strings)
    '''
    results = []
    for glm_version in versions_to_compare:
        results.append(retrieve_results({'glm_version': glm_version}, results_type='full'))
    results = pd.concat(results, sort=True)
    
    results['identifier'] = results.apply(make_identifier, axis=1)
    pivoted_results = results.pivot(index='identifier', columns='glm_version',values=metric)
    cols= [col for col in results.columns if col not in pivoted_results.columns and 'test' not in col and 'train' not in col and '__' not in col and 'dropout' not in col]

    pivoted_results = pivoted_results.merge(
        results[cols].drop_duplicates(subset=['identifier']),
        left_on='identifier',
        right_on='identifier',
        how='left'
    )

    return pivoted_results

def build_pivoted_results_summary(value_to_use, results_summary=None, glm_version=None, cutoff=None):
    '''
    pivots the results_summary dataframe to give a dataframe with dropout scores as unique columns
    inputs:
        results_summary: dataframe of results_summary. If none, will be pulled from mongo
        glm_version: glm_version to pull from database (only if results_summary is None)
        cutoff: cutoff for CV score on full model. Cells with CV score less than this value will be excluded from the output dataframe
        value_to_use: which column to use as the value in the pivot table (e.g. 'fraction_change_from_full')
    output:
        wide form results summary
    '''
    
    # some aassertions to make sure the right combination of stuff is input
    assert results_summary is not None or glm_version is not None, 'must pass either a results_summary or a glm_version'
    assert not (results_summary is not None and glm_version is not None), 'cannot pass both a results summary and a glm_version'
    if results_summary is not None:
        assert len(results_summary['glm_version'].unique()) == 1, 'number of glm_versions in the results summary caannot exceed 1'
        
    # get results summary if none was passed
    if results_summary is None:
        results_summary = retrieve_results(search_dict = {'glm_version': glm_version}, results_type='summary')
        
    results_summary['identifier'] = results_summary['ophys_experiment_id'].astype(str) + '_' +  results_summary['cell_specimen_id'].astype(str)
    
    # apply cutoff. Set to -inf if not specified
    if cutoff is None:
        cutoff = -np.inf
    cells_to_keep = list(results_summary.query('dropout == "Full" and variance_explained >= @cutoff')['identifier'].unique())
    
    # pivot the results summary so that dropout scores become columns
    results_summary_pivoted = results_summary.query('identifier in @cells_to_keep').pivot(index='identifier',columns='dropout',values=value_to_use).reset_index()
    
    # merge in other identifying columns, leaving out those that will have more than one unique value per cell
    potential_cols_to_drop = [
        '_id', 
        'index',
        'dropout', 
        'variance_explained', 
        'fraction_change_from_full', 
        'absolute_change_from_full',
        'adj_fraction_change_from_full',
        'adj_variance_explained',
        'adj_variance_explained_full',
        'entry_time_utc',
    ]
    cols_to_drop = [col for col in potential_cols_to_drop if col in results_summary.columns]
    results_summary_pivoted = results_summary_pivoted.merge(
        results_summary.drop(columns=cols_to_drop).drop_duplicates(),
        left_on='identifier',
        right_on='identifier',
        how='left'
    )
    
    return results_summary_pivoted


def summarize_variance_explained(results=None):
    '''
    return results summary grouped by version and cre-line
    '''
    if results is None:
        results_dict = retrieve_results()
        results = results_dict['full']
    return results.groupby(['glm_version','cre_line'])['Full_avg_cv_var_test'].describe()


def get_experiment_inventory(results=None):
    '''
    adds a column to the experiments table for every GLM version called 'glm_version_{GLM_VERSION}_exists'
    column is boolean (True if experiment successfully fit for that version, False otherwise)
    '''
    def oeid_in_results(oeid, version):
        try:
            res = results['full'].loc[oeid]['glm_version']
            if isinstance(res, str):
                return version == res
            else:
                return version in res.unique()
        except KeyError:
            return False

    if results is None:
        results_dict = retrieve_results()
        results = results_dict['full']
    results = results.set_index(['ophys_experiment_id'])
    
    experiments_table = loading.get_filtered_ophys_experiment_table()

    for glm_version in results['glm_version'].unique():
        for oeid in experiments_table.index.values:
            experiments_table.at[oeid, 'glm_version_{}_exists'.format(glm_version)] = oeid_in_results(oeid, glm_version)

    return experiments_table

def run_pca(dropout_matrix, n_components=40, deal_with_nans='fill_with_zero'):
    '''
    wrapper function for PCA
    inputs:
        dropout_matrix: matrix on which to perform PCA
        n_components: desired PCA components
        deal_with_nans: 'fill_with_zero' fills with zeros. 'drop' drops.
    returns
        pca object with fit performed, pca_result_matrix

    '''
    pca = PCA(n_components=n_components)
    if deal_with_nans == 'fill_with_zero':
        pca_result = pca.fit_transform(dropout_matrix.fillna(0).values)
    elif deal_with_nans == 'drop':
        pca_result = pca.fit_transform(dropout_matrix.dropna().values)
    pca.results = pca_result
    pca.component_names = dropout_matrix.columns
    return pca
    

def process_session_to_df(oeid, run_params):
    '''
        For the ophys_experiment_id, loads the weight matrix, and builds a dataframe
        organized by cell_id and kernel 
    '''
    # Get weights
    W = get_weights_matrix_from_mongo(int(oeid), run_params['version'])
    
    # Make Dataframe with cell and experiment info
    session_df  = pd.DataFrame()
    session_df['cell_specimen_id'] = W.cell_specimen_id.values
    session_df['ophys_experiment_id'] = [int(oeid)]*len(W.cell_specimen_id.values)  
    
    # For each kernel, extract the weights for this kernel
    for k in run_params['kernels']:
        weight_names = [w for w in W.weights.values if w.startswith(k)]
        
        # Check if this kernel was in this model
        if len(weight_names) > 0:
            session_df[k] = W.loc[dict(weights=weight_names)].values.T.tolist()
    return session_df

def build_weights_df(run_params,results_pivoted, cache_results=False,load_cache=False):
    '''
        Builds a dataframe of (cell_specimen_id, ophys_experiment_id) with the weight parameters for each kernel
        Some columns may have NaN if that cell did not have a kernel, for example if a missing datastream   
 
        INPUTS:
        run_params, parameter json for the version to analyze
        results_pivoted = build_pivoted_results_summary('adj_fraction_change_from_full',results_summary=results)
        cache_results, if True, save dataframe as csv file
        load_cache, if True, load cached results, if it exists
    
        RETURNS:
        a dataframe
    '''
    
    #if load_cache & os.path.exists(run_params['output_dir']+'/weights_df.csv'):
    #    # Need to convert things to np.array
    #    return pd.read_csv(run_params['output_dir']+'/weights_df.csv')
   
    # Make dataframe for cells and experiments 
    oeids = results_pivoted['ophys_experiment_id'].unique() 

    # For each experiment, get the weight matrix from mongo (slow)
    # Then pull the weights from each kernel into a dataframe
    sessions = []
    for index, oeid in enumerate(tqdm(oeids)):
        session_df = process_session_to_df(oeid, run_params)
        sessions.append(session_df)

    # Merge all the session_dfs, and add more session level info
    weights_df = pd.concat(sessions,sort=False)
    weights_df = pd.merge(weights_df,results_pivoted, on = ['cell_specimen_id','ophys_experiment_id'],suffixes=('_weights',''))
    
    ## Cache Results
    #if cache_results:
    #    weights_df.to_csv(run_params['output_dir']+'/weights_df.csv') 

    # Return weights_df
    return weights_df 

def compute_over_fitting_proportion(results_full,run_params):
    '''
        Computes the over-fitting proportion for each cell on each dropout model:
        (train_ve - test_ve)/train_ve
        1 = completely overfit
        0 = no over-fitting

        Also computes the over-fitting proportion attributable to each dropout:
        1-dropout_over_fit/full_over_fit
        1 = This dropout was responsible for all the overfitting in the full model
        0 = This dropout was responsible for none of the overfitting in the full model

    '''
    dropouts = set(run_params['dropouts'].keys())
    for d in dropouts:
        if d+'__avg_cv_var_train' in results_full.columns:
            results_full[d+'__over_fit'] = (results_full[d+'__avg_cv_var_train']-results_full[d+'__avg_cv_var_test'])/(results_full[d+'__avg_cv_var_train'])
    
    dropouts.remove('Full')
    for d in dropouts:
        if d+'__avg_cv_var_train' in results_full.columns:
<<<<<<< HEAD
            results_full[d+'__dropout_overfit_proportion'] = 1 - \
                results_full[d+'__over_fit']/results_full['Full__over_fit']

    return


def find_best_session(results_pivoted, session_number, mouse_id=None, novelty=False):
    '''
        If there are multiple retakes of the same ophys session type, picks one with most 
        registered neurons.
        If novelty is True, picks ophys session with prior exposure to session type = 0
        Returns one ophys session id if there is one, returns None if there is none that meet
        novelty criteria.

        INPUT:
        results_pivoted     glm output with each regressor as a column
        mouse_id            pick one mouse id at a time
        session_number      pick one session type at a time (1,2...6)
        novelty             default = False, if set to True = not a retake

        RETURNS:
        session_number      ophys session number if one is found, None otherwise

    '''
    if mouse_id is not None:  # get glm from one mouse
        df = results_pivoted[(results_pivoted['mouse_id'] == mouse_id) &
                             (results_pivoted['session_number'] == session_number)]
    else:
        df = results_pivoted[results_pivoted['session_number']
                             == session_number]

    sessions = df['ophys_session_id'].unique()
    #print('found {} session(s)...'.format(len(sessions)))


    if len(sessions) == 1 and novelty == False:  # one session
        session_to_use = sessions[0]

    elif not list(sessions):  # no sessions
        session_to_use = None

    elif novelty == True:  # novel session
        try:
            session_to_use = df[df['prior_exposures_to_session_type'] == 0]['ophys_session_id'].unique()[0]
        except:
            print('no novel session, id = {}...'.format(df['ophys_session_id'].unique()))
            session_to_use = None

    else:  # go through sessions and find the one with most registered neurons
        n_csids = 0  # number of cell specimen ids

        for session in sessions:
            n_csid = len(df[df['ophys_session_id'] == session]
                         ['cell_specimen_id'])

            if n_csid > n_csids:
                n_csids = n_csid
                session_to_use = session

    return session_to_use


def get_matched_cell_ids_across_sessions(results_pivoted_sel, session_numbers, novelty=None):
    '''
        Finds cells with the same cell ids across sessions
        INPUT:
        results_pivoted_sel     results_pivoted dataframe without retakes with cell_specimen_id,
                                session_number, mouse_id, and ophys_session_id as columns
        session_numbers         session numbers to compare 
        novelty                 default None, if there are retakes, assumes novelty = True for ophys 4.
                                Set to False if novelty of ophys 4 is not a priority

        RETURNS:
        matched_cell_ids        an array of cell specimen ids matched across sessions
        ophys_session_ids       an array of ophys_session_ids, where the cell ids came from

    '''

    # check for retakes first. You cannot match cells if there are more than one of the same session type.
    ophys_session_ids = []
    tmp = results_pivoted_sel[['mouse_id', 'session_number']].drop_duplicates()
    session_N = tmp.groupby(['mouse_id', 'session_number'])['session_number'].value_counts()

    if session_N.unique() != [1]:

        print('glm output contains retakes; cant match cells')
        matched_cell_ids = None
    else:

        # start with all cell ids
        matched_cell_ids = results_pivoted_sel['cell_specimen_id'].unique()

        for session_number in session_numbers:
            df = results_pivoted_sel[results_pivoted_sel['session_number'] == session_number]
            matched_cell_ids = np.intersect1d(matched_cell_ids, df['cell_specimen_id'].values)
            try:
                ophys_session_ids.append(df['ophys_session_id'].unique()[0])
            except:
                print('no matches')

    return matched_cell_ids, ophys_session_ids


def drop_cells_with_nan(results_pivoted, regressor):
    '''
        Find cells that have NaN dropout scores in either one or more ophys sessions
        and drop them in all ophys sessions. Returns glm df without those cells.

        INPUT:
        results_pivoted    glm output with regressors as columns
        regressor          name of the regressor

        RETURNS:
        results_pivoted_without_nan 
    '''
    cell_with_nan = results_pivoted[results_pivoted[regressor].isnull()]['cell_specimen_id'].values
    results_pivoted_without_nan = results_pivoted[~results_pivoted['cell_specimen_id'].isin(cell_with_nan)]
    return results_pivoted_without_nan


def get_matched_mouse_ids(results_pivoted, session_numbers):
    '''
        Find mouse ids that have matched ophys sessions.

        INPUT:
        results_pivoted     glm output with regressors as columns
        ression_numbers     session numbers to match

        RETURNS:
        mouse_ids           an array with mouse ids that have all listed session numbers
    '''

    mouse_ids = results_pivoted['mouse_id'].unique()
    for session_number in session_numbers:
        mouse_id = results_pivoted[results_pivoted['session_number']
                                   == session_number]['mouse_id'].unique()
        mouse_ids = np.intersect1d(mouse_ids, mouse_id)
    return mouse_ids


def clean_glm_dropout_scores(results_pivoted, threshold=0.01, in_session_numbers=None):
    '''
        Selects only neurons what are explained above threshold var. 
        In_session_numbers allows you specify with sessions to check. 

        INPUT: 
        results_pivoted           glm output witt session_number and variance_explained_full as columns
        in_session_numbers        an array of session number(s) to check. 

        RETURNS:
        results_pivoted_var glm output with cells above threshold of var explained, unmatched cells
    '''
    good_cell_ids = results_pivoted[results_pivoted['variance_explained_full']
                       > threshold]['cell_specimen_id'].unique()

    if in_session_numbers is not None:
        for session_number in in_session_numbers:
            cell_ids = results_pivoted[(results_pivoted['session_number'] == session_number) &
                                       (results_pivoted['variance_explained_full'] > threshold)]['cell_specimen_id'].unique()
            good_cell_ids = np.intersect1d(good_cell_ids, cell_ids)
    else:
        good_cell_ids = results_pivoted[results_pivoted['variance_explained_full']
                           > threshold]['cell_specimen_id'].unique()

    results_pivoted_var = results_pivoted[results_pivoted['cell_specimen_id'].isin(
        good_cell_ids)].copy()

    return results_pivoted_var
=======
            results_full[d+'__dropout_overfit_proportion'] = 1-results_full[d+'__over_fit']/results_full['Full__over_fit']
 
>>>>>>> 4e2520ca


# NOTE:
# Everything below this point is carried over from Nick P.'s old repo. Commenting it out to keep it as a resource.
#dirc = '/allen/programs/braintv/workgroups/nc-ophys/nick.ponvert/20200102_lambda_70/'
#dirc = '/allen/programs/braintv/workgroups/nc-ophys/nick.ponvert/20200102_reward_filter_dev/'
#dff_dirc = '/allen/programs/braintv/workgroups/nc-ophys/nick.ponvert/ophys_glm_dev_dff_traces/'
#global_dir = dirc

# def moving_mean(values, window):
#     weights = np.repeat(1.0, window)/window
#     mm = np.convolve(values, weights, 'valid')
#     return mm


# def compute_full_mean(experiment_ids):
#     x = []
#     for exp_dex, exp_id in enumerate(tqdm(experiment_ids)):
#         try:
#             fit_data = compute_response(exp_id)
#             x = x + compute_mean_error(fit_data)
#         except:
#             pass
#     return x


# def compute_mean_error(fit_data, threshold=0.02):
#     x = []
#     for cell_dex, cell_id in enumerate(fit_data['w'].keys()):
#         if fit_data['cv_var_explained'][cell_id] > threshold:
#             x.append(fit_data['model_err'][cell_id])
#     return x


# def plot_errors(fit_data, threshold=0.02, plot_each=False, smoothing_window=50):
#     plt.figure(figsize=(12, 4))
#     x = []
#     for cell_dex, cell_id in enumerate(fit_data['w'].keys()):
#         if fit_data['cv_var_explained'][cell_id] > threshold:
#             if plot_each:
#                 plt.plot(fit_data['model_err'][cell_id], 'k', alpha=0.2)
#             x.append(fit_data['model_err'][cell_id])
#     plt.plot(moving_mean(np.mean(np.vstack(x), 0), 31*smoothing_window), 'r')
#     plt.axhline(0, color='k', ls='--')


# def plot_cell(fit_data, cell_id):
#     plt.figure(figsize=(12, 4))
#     plt.plot(fit_data['data_dff'][cell_id], 'r', label='Cell')
#     plt.plot(fit_data['model_dff'][cell_id], 'b', label='Model')
#     plt.ylabel('dff')
#     plt.xlabel('time in experiment')


# def get_experiment_design_matrix_temp(oeid, model_dir):
#     return np.load(model_dir+'X_sparse_csc_'+str(oeid)+'.npz')


# def get_experiment_design_matrix(oeid, model_dir):
#     return sparse.load_npz(model_dir+'X_sparse_csc_'+str(oeid)+'.npz').todense()


# def get_experiment_fit(oeid, model_dir):
#     filepath = 'oeid_'+str(oeid)+'.json'
#     with open(model_dir+'/'+filepath) as json_file:
#         data = json.load(json_file)
#     return data


# def get_experiment_dff(oeid):
#     filepath = dff_dirc+str(oeid)+'_dff_array.cd'
#     return xr.open_dataarray(filepath)


# def compute_response(oeid, model_dir):
#     design_matrix = get_experiment_design_matrix(oeid, model_dir)
#     fit_data = get_experiment_fit(oeid)
#     dff_data = get_experiment_dff(oeid)
#     model_dff, model_err, data_dff = compute_response_inner(
#         design_matrix, fit_data, dff_data)
#     fit_data['model_dff'] = model_dff
#     fit_data['model_err'] = model_err
#     fit_data['data_dff'] = data_dff
#     return fit_data


# def compute_response_inner(design_matrix, fit_data, dff_data):
#     model_dff = {}
#     model_err = {}
#     data_dff = {}
#     for cell_dex, cell_id in enumerate(fit_data['w'].keys()):
#         W = np.mean(fit_data['w'][cell_id], 1)
#         model_dff[cell_id] = np.squeeze(np.asarray(design_matrix @ W))
#         model_err[cell_id] = model_dff[cell_id] - \
#             np.array(dff_data.sel(cell_specimen_id=int(cell_id)))
#         data_dff[cell_id] = np.array(
#             dff_data.sel(cell_specimen_id=int(cell_id)))
#     return model_dff, model_err, data_dff

# # Filter for cells tracked on both A1 and A3


# def get_cells_in(df, stage1, stage2):
#     s1 = []
#     s2 = []
#     cell_ids = df['cell_specimen_id'].unique()
#     for cell_dex, cell_id in enumerate(cell_ids):
#         hass1 = len(
#             df.query('cell_specimen_id == @cell_id & stage_name == @stage1')) == 1
#         hass2 = len(
#             df.query('cell_specimen_id == @cell_id & stage_name == @stage2')) == 1
#         if hass1 & hass2:
#             s1.append(df.query('cell_specimen_id == @cell_id & stage_name == @stage1')[
#                       'cv_var_explained'].iloc[0])
#             s2.append(df.query('cell_specimen_id == @cell_id & stage_name == @stage2')[
#                       'cv_var_explained'].iloc[0])
#     return np.array(s1), np.array(s2)


# def plot_session_comparison(s1, s2, label1, label2):
#     plt.figure()
#     plt.plot(s1, s2, 'ko')
#     plt.plot([0, 1], [0, 1], 'k--')
#     plt.xlabel(label1+' Var Explained')
#     plt.ylabel(label2+' Var Explained')
#     plt.xlim(-.1, 1)
#     plt.ylim(-.1, 1)
#     plt.savefig(
#         '/home/alex.piet/codebase/GLM/figs/var_explained_scatter_'+label1+'_'+label2+'.png')
#     plt.figure()
#     plt.hist(s2-s1, 100)
#     plt.axvline(0, color='k', ls='--')
#     mean_val = np.mean(s2-s1)
#     mean_sem = sem(s2-s1)
#     yval = plt.ylim()[1]
#     plt.plot(mean_val, yval, 'rv')
#     plt.plot([mean_val-1.96*mean_sem, mean_val +
#               1.96*mean_sem], [yval, yval], 'r-')
#     plt.xlim(-0.4, 0.4)
#     plt.savefig(
#         '/home/alex.piet/codebase/GLM/figs/var_explained_histogram_'+label1+'_'+label2+'.png')


# def get_ophys_timestamps(session):
#     ophys_frames_to_use = (
#         session.ophys_timestamps > session.stimulus_presentations.iloc[0]['start_time']
#     ) & (
#         session.ophys_timestamps < session.stimulus_presentations.iloc[-1]['stop_time']+0.5
#     )
#     timestamps = session.ophys_timestamps[ophys_frames_to_use]
#     return timestamps[:-1]


# def compute_variance_explained(df):
#     var_expl = [(np.var(x[0]) - np.var(x[1]))/np.var(x[0])
#                 for x in zip(df['data_dff'], df['model_err'])]
#     df['var_expl'] = var_expl


# def process_to_flashes(fit_data, session):
#     ''' 
#         Is now fast
#     '''
#     cells = list(fit_data['w'].keys())
#     timestamps = get_ophys_timestamps(session)
#     df = pd.DataFrame()
#     cell_specimen_id = []
#     stimulus_presentations_id = []
#     model_dff = []
#     model_err = []
#     data_dff = []
#     image_index = []

#     for dex, row in session.stimulus_presentations.iterrows():
#         sdex = np.where(timestamps > row.start_time)[0][0]
#         edex = np.where(timestamps < row.start_time + 0.75)[0][-1]
#         edex = sdex + 21  # due to aliasing, im hard coding this for now
#         for cell_dex, cell_id in enumerate(cells):
#             cell_specimen_id.append(cell_id)
#             stimulus_presentations_id.append(int(dex))
#             model_dff.append(fit_data['model_dff'][cell_id][sdex:edex])
#             model_err.append(fit_data['model_err'][cell_id][sdex:edex])
#             data_dff.append(fit_data['data_dff'][cell_id][sdex:edex])
#             image_index.append(row.image_index)
#     df['cell_specimen_id'] = cell_specimen_id
#     df['stimulus_presentations_id'] = stimulus_presentations_id
#     df['model_dff'] = model_dff
#     df['model_err'] = model_err
#     df['data_dff'] = data_dff
#     df['image_index'] = image_index
#     return df


# def process_to_trials(fit_data, session):
#     ''' 
#         Takes Forever
#     '''
#     cells = list(fit_data['w'].keys())
#     timestamps = get_ophys_timestamps(session)
#     df = pd.DataFrame()
#     for dex, row in session.trials.iterrows():
#         if not np.isnan(row.change_time):
#             sdex = np.where(timestamps > row.change_time-2)[0][0]
#             edex = np.where(timestamps < row.change_time+2)[0][-1]
#             edex = sdex + 124  # due to aliasing, im hard coding this for now
#             for cell_dex, cell_id in enumerate(cells):
#                 d = {'cell_specimen_id': cell_id, 'stimulus_presentations_id': int(dex),
#                      'model_dff': fit_data['model_dff'][cell_id][sdex:edex],
#                      'model_err': fit_data['model_err'][cell_id][sdex:edex],
#                      'data_dff': fit_data['data_dff'][cell_id][sdex:edex]}
#                 df = df.append(d, ignore_index=True)
#     return df


# def compute_shuffle(flash_df):
#     cells = flash_df['cell_specimen_id'].unique()
#     cv_d = {}
#     cv_shuf_d = {}
#     for dex, cellid in enumerate(cells):
#         cv, cv_shuf = compute_shuffle_var_explained(flash_df, cellid)
#         cv_d[cellid] = cv
#         cv_shuf_d[cellid] = cv_shuf
#     return cv_d, cv_shuf_d


# def compute_shuffle_var_explained(flash_df, cell_id):
#     '''
#         Computes the variance explained in a shuffle distribution
#         NOTE: this variance explained is going to be different from the full thing because im being a little hacky. buts I think its ok for the purpose of this analysis 
#     '''
#     cell_df = flash_df.query('cell_specimen_id == @cell_id').reset_index()
#     cell_df['model_dff_shuffle'] = cell_df.sample(
#         frac=1).reset_index()['model_dff']
#     model_dff_shuf = np.hstack(cell_df['model_dff_shuffle'].values)
#     model_dff = np.hstack(cell_df['model_dff'].values)
#     data_dff = np.hstack(cell_df['data_dff'].values)
#     model_err = model_dff - data_dff
#     shuf_err = model_dff_shuf - data_dff
#     var_total = np.var(data_dff)
#     var_resid = np.var(model_err)
#     var_shuf = np.var(shuf_err)
#     cv = (var_total - var_resid) / var_total
#     cv_shuf = (var_total - var_shuf) / var_total
#     return cv, cv_shuf


# def strip_dict(d):
#     value_list = []
#     for dex, key in enumerate(list(d.keys())):
#         value_list.append(d[key])
#     return value_list


# def plot_shuffle_analysis(cv_list, cv_shuf_list, alpha=0.05):
#     plt.figure()
#     nbins = round(len(cv_list)/5)
#     plt.hist(cv_list*100, nbins, alpha=0.5, label='Data')
#     plt.hist(cv_shuf_list*100, nbins, color='k', alpha=0.5, label='Shuffle')
#     plt.axvline(0, ls='--', color='k')
#     plt.legend()
#     threshold = find_threshold(cv_shuf_list, alpha=alpha)
#     plt.axvline(threshold*100, ls='--', color='r')
#     plt.xlabel('Variance Explained')
#     plt.ylabel('count')
#     return threshold


# def find_threshold(cv_shuf_list, alpha=0.05):
#     dex = round(len(cv_shuf_list)*alpha)
#     threshold = np.sort(cv_shuf_list)[-dex]
#     if threshold < 0:
#         return 0
#     else:
#         return threshold


# def shuffle_session(fit_data, session):
#     flash_df = process_to_flashes(fit_data, session)
#     compute_variance_explained(flash_df)
#     cv_df, cv_shuf_df = compute_shuffle(flash_df)
#     threshold = plot_shuffle_analysis(
#         strip_dict(cv_df), strip_dict(cv_shuf_df))
#     return cv_df, cv_shuf_df, threshold

# # Need a function for concatenating cv_df, and cv_shuf_df across sessions


# def shuffle_across_sessions(experiment_list, cache, model_dir=None):
#     if type(model_dir) == type(None):
#         model_dir = global_dir
#     all_cv = []
#     all_shuf = []
#     ophys_experiments = cache.get_experiment_table()
#     for dex, oeid in enumerate(tqdm(experiment_list)):
#         fit_data = compute_response(oeid, model_dir)
#         oeid = ophys_experiments.loc[oeid]['ophys_experiment_id'][0]
#         experiment = cache.get_experiment_data(oeid)
#         flash_df = process_to_flashes(fit_data, experiment)
#         compute_variance_explained(flash_df)
#         cv_df, cv_shuf_df = compute_shuffle(flash_df)
#         all_cv.append(strip_dict(cv_df))
#         all_shuf.append(strip_dict(cv_shuf_df))
#     threshold = plot_shuffle_analysis(np.hstack(all_cv), np.hstack(all_shuf))
#     return all_cv, all_shuf, threshold


# def analyze_threshold(all_cv, all_shuf, threshold):
#     cells_above_threshold = round(
#         np.sum(np.hstack(all_cv) > threshold)/len(np.hstack(all_cv))*100, 2)
#     false_positive_with_zero_threshold = round(
#         np.sum(np.hstack(all_shuf) > 0)/len(np.hstack(all_shuf)), 2)
#     false_positive_with_2_threshold = round(
#         np.sum(np.hstack(all_shuf) > 0.02)/len(np.hstack(all_shuf)), 2)
#     steinmetz_threshold = find_threshold(np.hstack(all_shuf), alpha=0.0033)
#     print("Variance Explained % threshold:       " +
#           str(round(100*threshold, 2)) + " %")
#     print("Percent of cells above threshold:    " +
#           str(cells_above_threshold) + " %")
#     print("False positive if using 0% threshold: " +
#           str(false_positive_with_zero_threshold))
#     print("False positive if using 2% threshold: " +
#           str(false_positive_with_2_threshold))
#     print("Threshold needed for Steinmetz level: " +
#           str(round(100*steinmetz_threshold, 2)) + " %")<|MERGE_RESOLUTION|>--- conflicted
+++ resolved
@@ -729,10 +729,7 @@
     dropouts.remove('Full')
     for d in dropouts:
         if d+'__avg_cv_var_train' in results_full.columns:
-<<<<<<< HEAD
-            results_full[d+'__dropout_overfit_proportion'] = 1 - \
-                results_full[d+'__over_fit']/results_full['Full__over_fit']
-
+            results_full[d+'__dropout_overfit_proportion'] = 1-results_full[d+'__over_fit']/results_full['Full__over_fit']
     return
 
 
@@ -898,10 +895,8 @@
         good_cell_ids)].copy()
 
     return results_pivoted_var
-=======
-            results_full[d+'__dropout_overfit_proportion'] = 1-results_full[d+'__over_fit']/results_full['Full__over_fit']
- 
->>>>>>> 4e2520ca
+          
+
 
 
 # NOTE:

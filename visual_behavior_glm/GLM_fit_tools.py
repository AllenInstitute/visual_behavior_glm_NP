--- conflicted
+++ resolved
@@ -675,12 +675,6 @@
 
         # For each model, average over CV splits for variance explained on train/test
         # The CV splits can have NaN for variance explained on the training set if the cell had no detected events in that split
-<<<<<<< HEAD
-        # Similarly, the test set will have negative infinity
-        results[model_label+"__avg_cv_var_train"] = np.nanmean(fit['dropouts'][model_label]['cv_var_train'],1) 
-        results[model_label+"__avg_cv_var_test_raw"]  = np.mean(fit['dropouts'][model_label]['cv_var_test'],1) 
-        
-=======
         # Similarly, the test set will have negative infinity. The negative infinities are set to 0 before averaging across CV splits
         # if `compute_with_infs` is True, then a version of the variance explained and dropout scores will be logged where the negative
         # infinities are not set to 0. This is just for debugging purposes.
@@ -689,7 +683,6 @@
             results[model_label+"__avg_cv_var_test_raw"]  = np.mean(fit['dropouts'][model_label]['cv_var_test'],1) 
             results[model_label+"__avg_cv_var_test_full_comparison_raw"] = np.mean(fit['dropouts']['Full']['cv_var_test'],1)       
  
->>>>>>> 4d70af78
         # Screen for -Inf values in dropout model
         temp = fit['dropouts'][model_label]['cv_var_test']
         temp[np.isinf(temp)] = 0 
@@ -700,23 +693,14 @@
         full_temp = fit['dropouts']['Full']['cv_var_test']
         full_temp[np.isinf(full_temp)] = 0 
         results[model_label+"__avg_cv_var_test_full_comparison"] = np.mean(full_temp,1)
-<<<<<<< HEAD
-
-
-=======
->>>>>>> 4d70af78
 
         # For each model, average over CV splits for adjusted variance explained on train/test, and the full model comparison
         # If a CV split did not have an event in a test split, so the kernel has no support, the CV is NAN. Here we use nanmean to
         # ignore those CV splits without information
         results[model_label+"__avg_cv_adjvar_train"] = np.nanmean(fit['dropouts'][model_label]['cv_adjvar_train'],1) 
-<<<<<<< HEAD
-        results[model_label+"__avg_cv_adjvar_test_raw"]  = np.nanmean(fit['dropouts'][model_label]['cv_adjvar_test'],1)
-=======
         if compute_with_infs:
             results[model_label+"__avg_cv_adjvar_test_raw"]  = np.nanmean(fit['dropouts'][model_label]['cv_adjvar_test'],1)
             results[model_label+"__avg_cv_adjvar_test_full_comparison_raw"]  = np.nanmean(fit['dropouts'][model_label]['cv_adjvar_test_full_comparison'],1)
->>>>>>> 4d70af78
     
         # Screen for -Inf values in dropout model
         temp = fit['dropouts'][model_label]['cv_adjvar_test']
@@ -724,20 +708,14 @@
         results[model_label+"__avg_cv_adjvar_test"]  = np.nanmean(temp,1) 
 
         # Screen for -Inf values in dropout model
-<<<<<<< HEAD
-        full_temp = fit['dropouts']['Full']['cv_adjvar_test']
-=======
         full_temp = fit['dropouts'][model_label]['cv_adjvar_test_full_comparison']
->>>>>>> 4d70af78
         full_temp[np.isinf(full_temp)] = 0 
         results[model_label+"__avg_cv_adjvar_test_full_comparison"]  = np.nanmean(full_temp,1) 
         
         # Clip the variance explained values to >= 0
         results.loc[results[model_label+"__avg_cv_var_test"] < 0,model_label+"__avg_cv_var_test"] = 0
-        results.loc[results[model_label+"__avg_cv_var_test_raw"] < 0,model_label+"__avg_cv_var_test_raw"] = 0
         results.loc[results[model_label+"__avg_cv_var_test_full_comparison"] < 0,model_label+"__avg_cv_var_test_full_comparison"] = 0
         results.loc[results[model_label+"__avg_cv_adjvar_test"] < 0,model_label+"__avg_cv_adjvar_test"] = 0
-        results.loc[results[model_label+"__avg_cv_adjvar_test_raw"] < 0,model_label+"__avg_cv_adjvar_test_raw"] = 0
         results.loc[results[model_label+"__avg_cv_adjvar_test_full_comparison"] < 0,model_label+"__avg_cv_adjvar_test_full_comparison"] = 0
         if compute_with_infs:
             results.loc[results[model_label+"__avg_cv_var_test_raw"] < 0,model_label+"__avg_cv_var_test_raw"] = 0
